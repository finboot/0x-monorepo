--- conflicted
+++ resolved
@@ -48,11 +48,7 @@
     /// @dev Base gas limit for Curve calls. Some Curves have multiple tokens
     ///      So a reasonable ceil is 150k per token. Biggest Curve has 4 tokens.
     uint256 constant internal CURVE_CALL_GAS = 600e3; // 600k
-<<<<<<< HEAD
-    /// @dev Defaukt gas limit for liquidity provider calls.
-=======
     /// @dev Default gas limit for liquidity provider calls.
->>>>>>> a9c87874
     uint256 constant internal DEFAULT_CALL_GAS = 200e3; // 200k
 
     /// @dev Call multiple public functions on this contract in a single transaction.
@@ -439,10 +435,6 @@
     }
 
     /// @dev Sample sell quotes from an arbitrary on-chain liquidity provider.
-<<<<<<< HEAD
-    ///      Calls the provider contract with the default gas limit (200k).
-=======
->>>>>>> a9c87874
     /// @param providerAddress Address of the liquidity provider contract.
     /// @param takerToken Address of the taker token (what to sell).
     /// @param makerToken Address of the maker token (what to buy).
@@ -459,47 +451,11 @@
         view
         returns (uint256[] memory makerTokenAmounts)
     {
-<<<<<<< HEAD
-        return sampleSellsFromLiquidityProvider(
-            providerAddress,
-            takerToken,
-            makerToken,
-            takerTokenAmounts,
-            DEFAULT_CALL_GAS
-        );
-    }
-
-    /// @dev Sample sell quotes from an arbitrary on-chain liquidity provider.
-    /// @param providerAddress Address of the liquidity provider contract.
-    /// @param takerToken Address of the taker token (what to sell).
-    /// @param makerToken Address of the maker token (what to buy).
-    /// @param takerTokenAmounts Taker token sell amount for each sample.
-    /// @param callGasLimit Gas limit to use for calls to the provider's
-    ///        `getSellQuote` method.
-    /// @return makerTokenAmounts Maker amounts bought at each taker token
-    ///         amount.
-    function sampleSellsFromLiquidityProvider(
-        address providerAddress,
-        address takerToken,
-        address makerToken,
-        uint256[] memory takerTokenAmounts,
-        uint256 callGasLimit
-    )
-        public
-        view
-        returns (uint256[] memory makerTokenAmounts)
-    {
-=======
->>>>>>> a9c87874
         uint256 numSamples = takerTokenAmounts.length;
         makerTokenAmounts = new uint256[](numSamples);
         for (uint256 i = 0; i < numSamples; i++) {
             (bool didSucceed, bytes memory resultData) =
-<<<<<<< HEAD
-                providerAddress.staticcall.gas(callGasLimit)(
-=======
                 providerAddress.staticcall.gas(DEFAULT_CALL_GAS)(
->>>>>>> a9c87874
                     abi.encodeWithSelector(
                         ILiquidityProvider(0).getSellQuote.selector,
                         takerToken,
@@ -510,10 +466,7 @@
             if (didSucceed) {
                 buyAmount = abi.decode(resultData, (uint256));
             } else {
-<<<<<<< HEAD
-=======
                 // Exit early if the amount is too high for the liquidity provider to serve
->>>>>>> a9c87874
                 break;
             }
             makerTokenAmounts[i] = buyAmount;
@@ -521,10 +474,6 @@
     }
 
     /// @dev Sample buy quotes from an arbitrary on-chain liquidity provider.
-<<<<<<< HEAD
-    ///      Calls the provider contract with the default gas limit (200k).
-=======
->>>>>>> a9c87874
     /// @param providerAddress Address of the liquidity provider contract.
     /// @param takerToken Address of the taker token (what to sell).
     /// @param makerToken Address of the maker token (what to buy).
@@ -541,48 +490,11 @@
         view
         returns (uint256[] memory takerTokenAmounts)
     {
-<<<<<<< HEAD
-        return sampleBuysFromLiquidityProvider(
-            providerAddress,
-            takerToken,
-            makerToken,
-            makerTokenAmounts,
-            DEFAULT_CALL_GAS
-        );
-    }
-
-    /// @dev Sample buy quotes from an arbitrary on-chain liquidity provider.
-    ///      Calls the provider contract with the default gas limit (200k).
-    /// @param providerAddress Address of the liquidity provider contract.
-    /// @param takerToken Address of the taker token (what to sell).
-    /// @param makerToken Address of the maker token (what to buy).
-    /// @param makerTokenAmounts Maker token buy amount for each sample.
-    /// @param callGasLimit Gas limit to use for calls to the provider's
-    ///        `getBuyQuote` method.
-    /// @return takerTokenAmounts Taker amounts sold at each maker token
-    ///         amount.
-    function sampleBuysFromLiquidityProvider(
-        address providerAddress,
-        address takerToken,
-        address makerToken,
-        uint256[] memory makerTokenAmounts,
-        uint256 callGasLimit
-    )
-        public
-        view
-        returns (uint256[] memory takerTokenAmounts)
-    {
-=======
->>>>>>> a9c87874
         uint256 numSamples = makerTokenAmounts.length;
         takerTokenAmounts = new uint256[](numSamples);
         for (uint256 i = 0; i < numSamples; i++) {
             (bool didSucceed, bytes memory resultData) =
-<<<<<<< HEAD
-                providerAddress.staticcall.gas(callGasLimit)(
-=======
                 providerAddress.staticcall.gas(DEFAULT_CALL_GAS)(
->>>>>>> a9c87874
                     abi.encodeWithSelector(
                         ILiquidityProvider(0).getBuyQuote.selector,
                         takerToken,
@@ -593,10 +505,7 @@
             if (didSucceed) {
                 sellAmount = abi.decode(resultData, (uint256));
             } else {
-<<<<<<< HEAD
-=======
                 // Exit early if the amount is too high for the liquidity provider to serve
->>>>>>> a9c87874
                 break;
             }
             takerTokenAmounts[i] = sellAmount;
