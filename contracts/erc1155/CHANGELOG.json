--- conflicted
+++ resolved
@@ -1,12 +1,14 @@
 [
     {
-<<<<<<< HEAD
-        "version": "1.1.10",
+        "version": "1.1.13",
         "changes": [
             {
                 "note": "Add `mintKnownFungibleTokensAsync()`, `isNonFungibleItemAsync()`, `isFungibleItemAsync()`, `getOwnerOfAsync()`, `getBalanceAsync()` to `Erc1155Wrapper`.",
                 "pr": 1819
-=======
+            }
+        ]
+    },
+    {
         "timestamp": 1565296576,
         "version": "1.1.12",
         "changes": [
@@ -31,7 +33,6 @@
         "changes": [
             {
                 "note": "Dependencies updated"
->>>>>>> 0ae2d8ba
             }
         ]
     },
