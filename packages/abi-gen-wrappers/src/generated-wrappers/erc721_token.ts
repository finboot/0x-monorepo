// tslint:disable:no-consecutive-blank-lines ordered-imports align trailing-comma
// tslint:disable:whitespace no-unbound-method no-trailing-whitespace
// tslint:disable:no-unused-variable
import { BaseContract, SubscriptionManager, PromiseWithTransactionHash } from '@0x/base-contract';
import { schemas } from '@0x/json-schemas';
import {
    BlockParam,
    BlockParamLiteral,
    BlockRange,
    CallData,
    ContractAbi,
    ContractArtifact,
    DecodedLogArgs,
    LogWithDecodedArgs,
    MethodAbi,
    TransactionReceiptWithDecodedLogs,
    TxData,
    TxDataPayable,
    SupportedProvider,
} from 'ethereum-types';
import { BigNumber, classUtils, logUtils, providerUtils } from '@0x/utils';
import { SimpleContractArtifact, EventCallback, IndexedFilterValues } from '@0x/types';
import { Web3Wrapper } from '@0x/web3-wrapper';
import { assert } from '@0x/assert';
import * as ethers from 'ethers';
// tslint:enable:no-unused-variable

export type ERC721TokenEventArgs =
    | ERC721TokenApprovalEventArgs
    | ERC721TokenApprovalForAllEventArgs
    | ERC721TokenTransferEventArgs;

export enum ERC721TokenEvents {
    Approval = 'Approval',
    ApprovalForAll = 'ApprovalForAll',
    Transfer = 'Transfer',
}

export interface ERC721TokenApprovalEventArgs extends DecodedLogArgs {
    _owner: string;
    _approved: string;
    _tokenId: BigNumber;
}

export interface ERC721TokenApprovalForAllEventArgs extends DecodedLogArgs {
    _owner: string;
    _operator: string;
    _approved: boolean;
}

export interface ERC721TokenTransferEventArgs extends DecodedLogArgs {
    _from: string;
    _to: string;
    _tokenId: BigNumber;
}

/* istanbul ignore next */
// tslint:disable:no-parameter-reassignment
// tslint:disable-next-line:class-name
export class ERC721TokenContract extends BaseContract {
    public static deployedBytecode =
<<<<<<< HEAD
        '0x608060405234801561001057600080fd5b50600436106100a35760003560e01c80636352211e11610076578063a22cb4651161005b578063a22cb46514610211578063b88d4fde1461024c578063e985e9c5146102e9576100a3565b80636352211e146101af57806370a08231146101cc576100a3565b8063081812fc146100a8578063095ea7b3146100ee57806323b872dd1461012957806342842e0e1461016c575b600080fd5b6100c5600480360360208110156100be57600080fd5b5035610338565b6040805173ffffffffffffffffffffffffffffffffffffffff9092168252519081900360200190f35b6101276004803603604081101561010457600080fd5b5073ffffffffffffffffffffffffffffffffffffffff8135169060200135610360565b005b6101276004803603606081101561013f57600080fd5b5073ffffffffffffffffffffffffffffffffffffffff813581169160208101359091169060400135610482565b6101276004803603606081101561018257600080fd5b5073ffffffffffffffffffffffffffffffffffffffff8135811691602081013590911690604001356107ef565b6100c5600480360360208110156101c557600080fd5b5035610989565b6101ff600480360360208110156101e257600080fd5b503573ffffffffffffffffffffffffffffffffffffffff16610a20565b60408051918252519081900360200190f35b6101276004803603604081101561022757600080fd5b5073ffffffffffffffffffffffffffffffffffffffff81351690602001351515610acd565b6101276004803603608081101561026257600080fd5b73ffffffffffffffffffffffffffffffffffffffff8235811692602081013590911691604082013591908101906080810160608201356401000000008111156102aa57600080fd5b8201836020820111156102bc57600080fd5b803590602001918460018302840111640100000000831117156102de57600080fd5b509092509050610b66565b610324600480360360408110156102ff57600080fd5b5073ffffffffffffffffffffffffffffffffffffffff81358116916020013516610d31565b604080519115158252519081900360200190f35b60009081526001602052604090205473ffffffffffffffffffffffffffffffffffffffff1690565b600061036b82610989565b90503373ffffffffffffffffffffffffffffffffffffffff8216148061039657506103968133610d31565b61040157604080517f08c379a000000000000000000000000000000000000000000000000000000000815260206004820152601560248201527f4552433732315f494e56414c49445f53454e4445520000000000000000000000604482015290519081900360640190fd5b60008281526001602052604080822080547fffffffffffffffffffffffff00000000000000000000000000000000000000001673ffffffffffffffffffffffffffffffffffffffff87811691821790925591518593918516917f8c5be1e5ebec7d5bd14f71427d1e84f3dd0314c0f7b2291e5b200ac8c7c3b92591a4505050565b73ffffffffffffffffffffffffffffffffffffffff821661050457604080517f08c379a000000000000000000000000000000000000000000000000000000000815260206004820152601660248201527f4552433732315f5a45524f5f544f5f4144445245535300000000000000000000604482015290519081900360640190fd5b600061050f82610989565b90508073ffffffffffffffffffffffffffffffffffffffff168473ffffffffffffffffffffffffffffffffffffffff16146105ab57604080517f08c379a000000000000000000000000000000000000000000000000000000000815260206004820152601560248201527f4552433732315f4f574e45525f4d49534d415443480000000000000000000000604482015290519081900360640190fd5b3360006105b784610338565b90508273ffffffffffffffffffffffffffffffffffffffff168273ffffffffffffffffffffffffffffffffffffffff1614806105f857506105f88383610d31565b8061062e57508173ffffffffffffffffffffffffffffffffffffffff168173ffffffffffffffffffffffffffffffffffffffff16145b61069957604080517f08c379a000000000000000000000000000000000000000000000000000000000815260206004820152601660248201527f4552433732315f494e56414c49445f5350454e44455200000000000000000000604482015290519081900360640190fd5b73ffffffffffffffffffffffffffffffffffffffff8116156106ea57600084815260016020526040902080547fffffffffffffffffffffffff00000000000000000000000000000000000000001690555b60008481526020818152604080832080547fffffffffffffffffffffffff00000000000000000000000000000000000000001673ffffffffffffffffffffffffffffffffffffffff8a811691909117909155891683526002909152902054610753906001610d6c565b73ffffffffffffffffffffffffffffffffffffffff8088166000908152600260205260408082209390935590871681522054610790906001610d90565b73ffffffffffffffffffffffffffffffffffffffff808716600081815260026020526040808220949094559251879391928a16917fddf252ad1be2c89b69c2b068fc378daa952ba7f163c4a11628f55a4df523b3ef91a4505050505050565b6107fa838383610482565b813b801561098357604080517f150b7a0200000000000000000000000000000000000000000000000000000000815233600482015273ffffffffffffffffffffffffffffffffffffffff8681166024830152604482018590526080606483015260006084830181905292519086169163150b7a029160c480830192602092919082900301818787803b15801561088f57600080fd5b505af11580156108a3573d6000803e3d6000fd5b505050506040513d60208110156108b957600080fd5b505160405190915080602f610e5b8239602f01905060405180910390207bffffffffffffffffffffffffffffffffffffffffffffffffffffffff1916817bffffffffffffffffffffffffffffffffffffffffffffffffffffffff19161461098157604080517f08c379a000000000000000000000000000000000000000000000000000000000815260206004820152601760248201527f4552433732315f494e56414c49445f53454c4543544f52000000000000000000604482015290519081900360640190fd5b505b50505050565b60008181526020819052604081205473ffffffffffffffffffffffffffffffffffffffff1680610a1a57604080517f08c379a000000000000000000000000000000000000000000000000000000000815260206004820152601160248201527f4552433732315f5a45524f5f4f574e4552000000000000000000000000000000604482015290519081900360640190fd5b92915050565b600073ffffffffffffffffffffffffffffffffffffffff8216610aa457604080517f08c379a000000000000000000000000000000000000000000000000000000000815260206004820152601160248201527f4552433732315f5a45524f5f4f574e4552000000000000000000000000000000604482015290519081900360640190fd5b5073ffffffffffffffffffffffffffffffffffffffff1660009081526002602052604090205490565b33600081815260036020908152604080832073ffffffffffffffffffffffffffffffffffffffff87168085529083529281902080547fffffffffffffffffffffffffffffffffffffffffffffffffffffffffffffff0016861515908117909155815190815290519293927f17307eab39ab6107e8899845ad3d59bd9653f200f220920489ca2b5937696c31929181900390910190a35050565b610b71858585610482565b833b8015610d29576040517f150b7a02000000000000000000000000000000000000000000000000000000008152336004820181815273ffffffffffffffffffffffffffffffffffffffff89811660248501526044840188905260806064850190815260848501879052600094918a169363150b7a029390928c928b928b928b929060a401848480828437600081840152601f19601f8201169050808301925050509650505050505050602060405180830381600087803b158015610c3557600080fd5b505af1158015610c49573d6000803e3d6000fd5b505050506040513d6020811015610c5f57600080fd5b505160405190915080602f610e5b8239602f01905060405180910390207bffffffffffffffffffffffffffffffffffffffffffffffffffffffff1916817bffffffffffffffffffffffffffffffffffffffffffffffffffffffff191614610d2757604080517f08c379a000000000000000000000000000000000000000000000000000000000815260206004820152601760248201527f4552433732315f494e56414c49445f53454c4543544f52000000000000000000604482015290519081900360640190fd5b505b505050505050565b73ffffffffffffffffffffffffffffffffffffffff918216600090815260036020908152604080832093909416825291909152205460ff1690565b600082821115610d8a57610d8a610d8560028585610db3565b610e52565b50900390565b600082820183811015610dac57610dac610d8560008686610db3565b9392505050565b606063e946c1bb60e01b84848460405160240180846003811115610dd357fe5b60ff1681526020018381526020018281526020019350505050604051602081830303815290604052907bffffffffffffffffffffffffffffffffffffffffffffffffffffffff19166020820180517bffffffffffffffffffffffffffffffffffffffffffffffffffffffff838183161783525050505090509392505050565b805160208201fdfe6f6e455243373231526563656976656428616464726573732c616464726573732c75696e743235362c627974657329a265627a7a72315820f19df649af87dc79d99cb6439a24ea2d10dfe47a300e66c99f0a0354b183378b64736f6c634300050b0032';
    /**
     * Throws if `_tokenId` is not a valid NFT.
     */
    public getApproved = {
        /**
         * Sends a read-only call to the contract method. Returns the result that would happen if one were to send an
         * Ethereum transaction to this method, given the current state of the blockchain. Calls do not cost gas
         * since they don't modify state.
         * @param _tokenId The NFT to find the approved address for
         * @returns The approved address for this NFT, or the zero address if there is none
         */
        async callAsync(
            _tokenId: BigNumber,
            callData: Partial<CallData> = {},
            defaultBlock?: BlockParam,
        ): Promise<string> {
            assert.isBigNumber('_tokenId', _tokenId);
            assert.doesConformToSchema('callData', callData, schemas.callDataSchema, [
                schemas.addressSchema,
                schemas.numberSchema,
                schemas.jsNumber,
            ]);
            if (defaultBlock !== undefined) {
                assert.isBlockParam('defaultBlock', defaultBlock);
            }
            const self = (this as any) as ERC721TokenContract;
            const encodedData = self._strictEncodeArguments('getApproved(uint256)', [_tokenId]);
            const callDataWithDefaults = await BaseContract._applyDefaultsToTxDataAsync(
                {
                    to: self.address,
                    ...callData,
                    data: encodedData,
                },
                self._web3Wrapper.getContractDefaults(),
            );
            callDataWithDefaults.from = callDataWithDefaults.from
                ? callDataWithDefaults.from.toLowerCase()
                : callDataWithDefaults.from;
            let rawCallResult;
            try {
                rawCallResult = await self._web3Wrapper.callAsync(callDataWithDefaults, defaultBlock);
            } catch (err) {
                BaseContract._throwIfThrownErrorIsRevertError(err);
                throw err;
            }
            BaseContract._throwIfCallResultIsRevertError(rawCallResult);
            const abiEncoder = self._lookupAbiEncoder('getApproved(uint256)');
            // tslint:disable boolean-naming
            const result = abiEncoder.strictDecodeReturnValue<string>(rawCallResult);
            // tslint:enable boolean-naming
            return result;
        },
        /**
         * Returns the ABI encoded transaction data needed to send an Ethereum transaction calling this method. Before
         * sending the Ethereum tx, this encoded tx data can first be sent to a separate signing service or can be used
         * to create a 0x transaction (see protocol spec for more details).
         * @param _tokenId The NFT to find the approved address for
         * @returns The ABI encoded transaction data as a string
         */
        getABIEncodedTransactionData(_tokenId: BigNumber): string {
            assert.isBigNumber('_tokenId', _tokenId);
            const self = (this as any) as ERC721TokenContract;
            const abiEncodedTransactionData = self._strictEncodeArguments('getApproved(uint256)', [_tokenId]);
            return abiEncodedTransactionData;
        },
        /**
         * Decode the ABI-encoded transaction data into its input arguments
         * @param callData The ABI-encoded transaction data
         * @returns An array representing the input arguments in order. Keynames of nested structs are preserved.
         */
        getABIDecodedTransactionData(callData: string): BigNumber {
            const self = (this as any) as ERC721TokenContract;
            const abiEncoder = self._lookupAbiEncoder('getApproved(uint256)');
            // tslint:disable boolean-naming
            const abiDecodedCallData = abiEncoder.strictDecode<BigNumber>(callData);
            return abiDecodedCallData;
        },
        /**
         * Decode the ABI-encoded return data from a transaction
         * @param returnData the data returned after transaction execution
         * @returns An array representing the output results in order.  Keynames of nested structs are preserved.
         */
        getABIDecodedReturnData(returnData: string): string {
            const self = (this as any) as ERC721TokenContract;
            const abiEncoder = self._lookupAbiEncoder('getApproved(uint256)');
            // tslint:disable boolean-naming
            const abiDecodedReturnData = abiEncoder.strictDecodeReturnValue<string>(returnData);
            return abiDecodedReturnData;
        },
        /**
         * Returns the 4 byte function selector as a hex string.
         */
        getSelector(): string {
            const self = (this as any) as ERC721TokenContract;
            const abiEncoder = self._lookupAbiEncoder('getApproved(uint256)');
            return abiEncoder.getSelector();
        },
    };
=======
        '0x608060405234801561001057600080fd5b50600436106100a35760003560e01c80636352211e11610076578063a22cb4651161005b578063a22cb46514610211578063b88d4fde1461024c578063e985e9c5146102e9576100a3565b80636352211e146101af57806370a08231146101cc576100a3565b8063081812fc146100a8578063095ea7b3146100ee57806323b872dd1461012957806342842e0e1461016c575b600080fd5b6100c5600480360360208110156100be57600080fd5b5035610338565b6040805173ffffffffffffffffffffffffffffffffffffffff9092168252519081900360200190f35b6101276004803603604081101561010457600080fd5b5073ffffffffffffffffffffffffffffffffffffffff8135169060200135610360565b005b6101276004803603606081101561013f57600080fd5b5073ffffffffffffffffffffffffffffffffffffffff813581169160208101359091169060400135610482565b6101276004803603606081101561018257600080fd5b5073ffffffffffffffffffffffffffffffffffffffff8135811691602081013590911690604001356107ef565b6100c5600480360360208110156101c557600080fd5b5035610989565b6101ff600480360360208110156101e257600080fd5b503573ffffffffffffffffffffffffffffffffffffffff16610a20565b60408051918252519081900360200190f35b6101276004803603604081101561022757600080fd5b5073ffffffffffffffffffffffffffffffffffffffff81351690602001351515610acd565b6101276004803603608081101561026257600080fd5b73ffffffffffffffffffffffffffffffffffffffff8235811692602081013590911691604082013591908101906080810160608201356401000000008111156102aa57600080fd5b8201836020820111156102bc57600080fd5b803590602001918460018302840111640100000000831117156102de57600080fd5b509092509050610b66565b610324600480360360408110156102ff57600080fd5b5073ffffffffffffffffffffffffffffffffffffffff81358116916020013516610d31565b604080519115158252519081900360200190f35b60009081526001602052604090205473ffffffffffffffffffffffffffffffffffffffff1690565b600061036b82610989565b90503373ffffffffffffffffffffffffffffffffffffffff8216148061039657506103968133610d31565b61040157604080517f08c379a000000000000000000000000000000000000000000000000000000000815260206004820152601560248201527f4552433732315f494e56414c49445f53454e4445520000000000000000000000604482015290519081900360640190fd5b60008281526001602052604080822080547fffffffffffffffffffffffff00000000000000000000000000000000000000001673ffffffffffffffffffffffffffffffffffffffff87811691821790925591518593918516917f8c5be1e5ebec7d5bd14f71427d1e84f3dd0314c0f7b2291e5b200ac8c7c3b92591a4505050565b73ffffffffffffffffffffffffffffffffffffffff821661050457604080517f08c379a000000000000000000000000000000000000000000000000000000000815260206004820152601660248201527f4552433732315f5a45524f5f544f5f4144445245535300000000000000000000604482015290519081900360640190fd5b600061050f82610989565b90508073ffffffffffffffffffffffffffffffffffffffff168473ffffffffffffffffffffffffffffffffffffffff16146105ab57604080517f08c379a000000000000000000000000000000000000000000000000000000000815260206004820152601560248201527f4552433732315f4f574e45525f4d49534d415443480000000000000000000000604482015290519081900360640190fd5b3360006105b784610338565b90508273ffffffffffffffffffffffffffffffffffffffff168273ffffffffffffffffffffffffffffffffffffffff1614806105f857506105f88383610d31565b8061062e57508173ffffffffffffffffffffffffffffffffffffffff168173ffffffffffffffffffffffffffffffffffffffff16145b61069957604080517f08c379a000000000000000000000000000000000000000000000000000000000815260206004820152601660248201527f4552433732315f494e56414c49445f5350454e44455200000000000000000000604482015290519081900360640190fd5b73ffffffffffffffffffffffffffffffffffffffff8116156106ea57600084815260016020526040902080547fffffffffffffffffffffffff00000000000000000000000000000000000000001690555b60008481526020818152604080832080547fffffffffffffffffffffffff00000000000000000000000000000000000000001673ffffffffffffffffffffffffffffffffffffffff8a811691909117909155891683526002909152902054610753906001610d6c565b73ffffffffffffffffffffffffffffffffffffffff8088166000908152600260205260408082209390935590871681522054610790906001610d90565b73ffffffffffffffffffffffffffffffffffffffff808716600081815260026020526040808220949094559251879391928a16917fddf252ad1be2c89b69c2b068fc378daa952ba7f163c4a11628f55a4df523b3ef91a4505050505050565b6107fa838383610482565b813b801561098357604080517f150b7a0200000000000000000000000000000000000000000000000000000000815233600482015273ffffffffffffffffffffffffffffffffffffffff8681166024830152604482018590526080606483015260006084830181905292519086169163150b7a029160c480830192602092919082900301818787803b15801561088f57600080fd5b505af11580156108a3573d6000803e3d6000fd5b505050506040513d60208110156108b957600080fd5b505160405190915080602f610e5b8239602f01905060405180910390207bffffffffffffffffffffffffffffffffffffffffffffffffffffffff1916817bffffffffffffffffffffffffffffffffffffffffffffffffffffffff19161461098157604080517f08c379a000000000000000000000000000000000000000000000000000000000815260206004820152601760248201527f4552433732315f494e56414c49445f53454c4543544f52000000000000000000604482015290519081900360640190fd5b505b50505050565b60008181526020819052604081205473ffffffffffffffffffffffffffffffffffffffff1680610a1a57604080517f08c379a000000000000000000000000000000000000000000000000000000000815260206004820152601160248201527f4552433732315f5a45524f5f4f574e4552000000000000000000000000000000604482015290519081900360640190fd5b92915050565b600073ffffffffffffffffffffffffffffffffffffffff8216610aa457604080517f08c379a000000000000000000000000000000000000000000000000000000000815260206004820152601160248201527f4552433732315f5a45524f5f4f574e4552000000000000000000000000000000604482015290519081900360640190fd5b5073ffffffffffffffffffffffffffffffffffffffff1660009081526002602052604090205490565b33600081815260036020908152604080832073ffffffffffffffffffffffffffffffffffffffff87168085529083529281902080547fffffffffffffffffffffffffffffffffffffffffffffffffffffffffffffff0016861515908117909155815190815290519293927f17307eab39ab6107e8899845ad3d59bd9653f200f220920489ca2b5937696c31929181900390910190a35050565b610b71858585610482565b833b8015610d29576040517f150b7a02000000000000000000000000000000000000000000000000000000008152336004820181815273ffffffffffffffffffffffffffffffffffffffff89811660248501526044840188905260806064850190815260848501879052600094918a169363150b7a029390928c928b928b928b929060a401848480828437600081840152601f19601f8201169050808301925050509650505050505050602060405180830381600087803b158015610c3557600080fd5b505af1158015610c49573d6000803e3d6000fd5b505050506040513d6020811015610c5f57600080fd5b505160405190915080602f610e5b8239602f01905060405180910390207bffffffffffffffffffffffffffffffffffffffffffffffffffffffff1916817bffffffffffffffffffffffffffffffffffffffffffffffffffffffff191614610d2757604080517f08c379a000000000000000000000000000000000000000000000000000000000815260206004820152601760248201527f4552433732315f494e56414c49445f53454c4543544f52000000000000000000604482015290519081900360640190fd5b505b505050505050565b73ffffffffffffffffffffffffffffffffffffffff918216600090815260036020908152604080832093909416825291909152205460ff1690565b600082821115610d8a57610d8a610d8560028585610db3565b610e52565b50900390565b600082820183811015610dac57610dac610d8560008686610db3565b9392505050565b606063e946c1bb60e01b84848460405160240180846003811115610dd357fe5b60ff1681526020018381526020018281526020019350505050604051602081830303815290604052907bffffffffffffffffffffffffffffffffffffffffffffffffffffffff19166020820180517bffffffffffffffffffffffffffffffffffffffffffffffffffffffff838183161783525050505090509392505050565b805160208201fdfe6f6e455243373231526563656976656428616464726573732c616464726573732c75696e743235362c627974657329a265627a7a723158204bc74831490bca4fbe1805808d58d6b0e12f618a37565e744e91d8dc73dc18b164736f6c634300050c0032';
>>>>>>> ccf40fd6
    /**
     * The zero address indicates there is no approved address.
     * Throws unless `msg.sender` is the current NFT owner, or an authorized
     * operator of the current owner.
     */
    public approve = {
        /**
         * Sends an Ethereum transaction executing this method with the supplied parameters. This is a read/write
         * Ethereum operation and will cost gas.
         * @param _approved The new approved NFT controller
         * @param _tokenId The NFT to approve
         * @param txData Additional data for transaction
         * @returns The hash of the transaction
         */
        async sendTransactionAsync(
            _approved: string,
            _tokenId: BigNumber,
            txData?: Partial<TxData> | undefined,
        ): Promise<string> {
            assert.isString('_approved', _approved);
            assert.isBigNumber('_tokenId', _tokenId);
            const self = (this as any) as ERC721TokenContract;
            const encodedData = self._strictEncodeArguments('approve(address,uint256)', [
                _approved.toLowerCase(),
                _tokenId,
            ]);
            const txDataWithDefaults = await BaseContract._applyDefaultsToTxDataAsync(
                {
                    to: self.address,
                    ...txData,
                    data: encodedData,
                },
                self._web3Wrapper.getContractDefaults(),
            );
            if (txDataWithDefaults.from !== undefined) {
                txDataWithDefaults.from = txDataWithDefaults.from.toLowerCase();
            }

            const txHash = await self._web3Wrapper.sendTransactionAsync(txDataWithDefaults);
            return txHash;
        },
        /**
         * Sends an Ethereum transaction and waits until the transaction has been successfully mined without reverting.
         * If the transaction was mined, but reverted, an error is thrown.
         * @param _approved The new approved NFT controller
         * @param _tokenId The NFT to approve
         * @param txData Additional data for transaction
         * @param pollingIntervalMs Interval at which to poll for success
         * @returns A promise that resolves when the transaction is successful
         */
        awaitTransactionSuccessAsync(
            _approved: string,
            _tokenId: BigNumber,
            txData?: Partial<TxData>,
            pollingIntervalMs?: number,
            timeoutMs?: number,
        ): PromiseWithTransactionHash<TransactionReceiptWithDecodedLogs> {
            assert.isString('_approved', _approved);
            assert.isBigNumber('_tokenId', _tokenId);
            const self = (this as any) as ERC721TokenContract;
            const txHashPromise = self.approve.sendTransactionAsync(_approved.toLowerCase(), _tokenId, txData);
            return new PromiseWithTransactionHash<TransactionReceiptWithDecodedLogs>(
                txHashPromise,
                (async (): Promise<TransactionReceiptWithDecodedLogs> => {
                    // When the transaction hash resolves, wait for it to be mined.
                    return self._web3Wrapper.awaitTransactionSuccessAsync(
                        await txHashPromise,
                        pollingIntervalMs,
                        timeoutMs,
                    );
                })(),
            );
        },
        /**
         * Estimates the gas cost of sending an Ethereum transaction calling this method with these arguments.
         * @param _approved The new approved NFT controller
         * @param _tokenId The NFT to approve
         * @param txData Additional data for transaction
         * @returns The hash of the transaction
         */
        async estimateGasAsync(
            _approved: string,
            _tokenId: BigNumber,
            txData?: Partial<TxData> | undefined,
        ): Promise<number> {
            assert.isString('_approved', _approved);
            assert.isBigNumber('_tokenId', _tokenId);
            const self = (this as any) as ERC721TokenContract;
            const encodedData = self._strictEncodeArguments('approve(address,uint256)', [
                _approved.toLowerCase(),
                _tokenId,
            ]);
            const txDataWithDefaults = await BaseContract._applyDefaultsToTxDataAsync(
                {
                    to: self.address,
                    ...txData,
                    data: encodedData,
                },
                self._web3Wrapper.getContractDefaults(),
            );
            if (txDataWithDefaults.from !== undefined) {
                txDataWithDefaults.from = txDataWithDefaults.from.toLowerCase();
            }

            const gas = await self._web3Wrapper.estimateGasAsync(txDataWithDefaults);
            return gas;
        },
        async validateAndSendTransactionAsync(
            _approved: string,
            _tokenId: BigNumber,
            txData?: Partial<TxData> | undefined,
        ): Promise<string> {
            await (this as any).approve.callAsync(_approved, _tokenId, txData);
            const txHash = await (this as any).approve.sendTransactionAsync(_approved, _tokenId, txData);
            return txHash;
        },
        /**
         * Sends a read-only call to the contract method. Returns the result that would happen if one were to send an
         * Ethereum transaction to this method, given the current state of the blockchain. Calls do not cost gas
         * since they don't modify state.
         * @param _approved The new approved NFT controller
         * @param _tokenId The NFT to approve
         */
        async callAsync(
            _approved: string,
            _tokenId: BigNumber,
            callData: Partial<CallData> = {},
            defaultBlock?: BlockParam,
        ): Promise<void> {
            assert.isString('_approved', _approved);
            assert.isBigNumber('_tokenId', _tokenId);
            assert.doesConformToSchema('callData', callData, schemas.callDataSchema, [
                schemas.addressSchema,
                schemas.numberSchema,
                schemas.jsNumber,
            ]);
            if (defaultBlock !== undefined) {
                assert.isBlockParam('defaultBlock', defaultBlock);
            }
            const self = (this as any) as ERC721TokenContract;
            const encodedData = self._strictEncodeArguments('approve(address,uint256)', [
                _approved.toLowerCase(),
                _tokenId,
            ]);
            const callDataWithDefaults = await BaseContract._applyDefaultsToTxDataAsync(
                {
                    to: self.address,
                    ...callData,
                    data: encodedData,
                },
                self._web3Wrapper.getContractDefaults(),
            );
            callDataWithDefaults.from = callDataWithDefaults.from
                ? callDataWithDefaults.from.toLowerCase()
                : callDataWithDefaults.from;
            let rawCallResult;
            try {
                rawCallResult = await self._web3Wrapper.callAsync(callDataWithDefaults, defaultBlock);
            } catch (err) {
                BaseContract._throwIfThrownErrorIsRevertError(err);
                throw err;
            }
            BaseContract._throwIfCallResultIsRevertError(rawCallResult);
            const abiEncoder = self._lookupAbiEncoder('approve(address,uint256)');
            // tslint:disable boolean-naming
            const result = abiEncoder.strictDecodeReturnValue<void>(rawCallResult);
            // tslint:enable boolean-naming
            return result;
        },
        /**
         * Returns the ABI encoded transaction data needed to send an Ethereum transaction calling this method. Before
         * sending the Ethereum tx, this encoded tx data can first be sent to a separate signing service or can be used
         * to create a 0x transaction (see protocol spec for more details).
         * @param _approved The new approved NFT controller
         * @param _tokenId The NFT to approve
         * @returns The ABI encoded transaction data as a string
         */
        getABIEncodedTransactionData(_approved: string, _tokenId: BigNumber): string {
            assert.isString('_approved', _approved);
            assert.isBigNumber('_tokenId', _tokenId);
            const self = (this as any) as ERC721TokenContract;
            const abiEncodedTransactionData = self._strictEncodeArguments('approve(address,uint256)', [
                _approved.toLowerCase(),
                _tokenId,
            ]);
            return abiEncodedTransactionData;
        },
        /**
         * Decode the ABI-encoded transaction data into its input arguments
         * @param callData The ABI-encoded transaction data
         * @returns An array representing the input arguments in order. Keynames of nested structs are preserved.
         */
        getABIDecodedTransactionData(callData: string): [string, BigNumber] {
            const self = (this as any) as ERC721TokenContract;
            const abiEncoder = self._lookupAbiEncoder('approve(address,uint256)');
            // tslint:disable boolean-naming
            const abiDecodedCallData = abiEncoder.strictDecode<[string, BigNumber]>(callData);
            return abiDecodedCallData;
        },
        /**
         * Decode the ABI-encoded return data from a transaction
         * @param returnData the data returned after transaction execution
         * @returns An array representing the output results in order.  Keynames of nested structs are preserved.
         */
        getABIDecodedReturnData(returnData: string): void {
            const self = (this as any) as ERC721TokenContract;
            const abiEncoder = self._lookupAbiEncoder('approve(address,uint256)');
            // tslint:disable boolean-naming
            const abiDecodedReturnData = abiEncoder.strictDecodeReturnValue<void>(returnData);
            return abiDecodedReturnData;
        },
        /**
         * Returns the 4 byte function selector as a hex string.
         */
        getSelector(): string {
            const self = (this as any) as ERC721TokenContract;
            const abiEncoder = self._lookupAbiEncoder('approve(address,uint256)');
            return abiEncoder.getSelector();
        },
    };
    /**
     * NFTs assigned to the zero address are considered invalid, and this
     * function throws for queries about the zero address.
     */
    public balanceOf = {
        /**
         * Sends a read-only call to the contract method. Returns the result that would happen if one were to send an
         * Ethereum transaction to this method, given the current state of the blockchain. Calls do not cost gas
         * since they don't modify state.
         * @param _owner An address for whom to query the balance
         * @returns The number of NFTs owned by &#x60;_owner&#x60;, possibly zero
         */
        async callAsync(
            _owner: string,
            callData: Partial<CallData> = {},
            defaultBlock?: BlockParam,
        ): Promise<BigNumber> {
            assert.isString('_owner', _owner);
            assert.doesConformToSchema('callData', callData, schemas.callDataSchema, [
                schemas.addressSchema,
                schemas.numberSchema,
                schemas.jsNumber,
            ]);
            if (defaultBlock !== undefined) {
                assert.isBlockParam('defaultBlock', defaultBlock);
            }
            const self = (this as any) as ERC721TokenContract;
            const encodedData = self._strictEncodeArguments('balanceOf(address)', [_owner.toLowerCase()]);
            const callDataWithDefaults = await BaseContract._applyDefaultsToTxDataAsync(
                {
                    to: self.address,
                    ...callData,
                    data: encodedData,
                },
                self._web3Wrapper.getContractDefaults(),
            );
            callDataWithDefaults.from = callDataWithDefaults.from
                ? callDataWithDefaults.from.toLowerCase()
                : callDataWithDefaults.from;
            let rawCallResult;
            try {
                rawCallResult = await self._web3Wrapper.callAsync(callDataWithDefaults, defaultBlock);
            } catch (err) {
                BaseContract._throwIfThrownErrorIsRevertError(err);
                throw err;
            }
            BaseContract._throwIfCallResultIsRevertError(rawCallResult);
            const abiEncoder = self._lookupAbiEncoder('balanceOf(address)');
            // tslint:disable boolean-naming
            const result = abiEncoder.strictDecodeReturnValue<BigNumber>(rawCallResult);
            // tslint:enable boolean-naming
            return result;
        },
        /**
         * Returns the ABI encoded transaction data needed to send an Ethereum transaction calling this method. Before
         * sending the Ethereum tx, this encoded tx data can first be sent to a separate signing service or can be used
         * to create a 0x transaction (see protocol spec for more details).
         * @param _owner An address for whom to query the balance
         * @returns The ABI encoded transaction data as a string
         */
        getABIEncodedTransactionData(_owner: string): string {
            assert.isString('_owner', _owner);
            const self = (this as any) as ERC721TokenContract;
            const abiEncodedTransactionData = self._strictEncodeArguments('balanceOf(address)', [_owner.toLowerCase()]);
            return abiEncodedTransactionData;
        },
        /**
         * Decode the ABI-encoded transaction data into its input arguments
         * @param callData The ABI-encoded transaction data
         * @returns An array representing the input arguments in order. Keynames of nested structs are preserved.
         */
        getABIDecodedTransactionData(callData: string): string {
            const self = (this as any) as ERC721TokenContract;
            const abiEncoder = self._lookupAbiEncoder('balanceOf(address)');
            // tslint:disable boolean-naming
            const abiDecodedCallData = abiEncoder.strictDecode<string>(callData);
            return abiDecodedCallData;
        },
        /**
         * Decode the ABI-encoded return data from a transaction
         * @param returnData the data returned after transaction execution
         * @returns An array representing the output results in order.  Keynames of nested structs are preserved.
         */
        getABIDecodedReturnData(returnData: string): BigNumber {
            const self = (this as any) as ERC721TokenContract;
            const abiEncoder = self._lookupAbiEncoder('balanceOf(address)');
            // tslint:disable boolean-naming
            const abiDecodedReturnData = abiEncoder.strictDecodeReturnValue<BigNumber>(returnData);
            return abiDecodedReturnData;
        },
    };
    /**
     * Throws if `_tokenId` is not a valid NFT.
     */
    public getApproved = {
        /**
         * Sends a read-only call to the contract method. Returns the result that would happen if one were to send an
         * Ethereum transaction to this method, given the current state of the blockchain. Calls do not cost gas
         * since they don't modify state.
         * @param _tokenId The NFT to find the approved address for
         * @returns The approved address for this NFT, or the zero address if there is none
         */
        async callAsync(
            _tokenId: BigNumber,
            callData: Partial<CallData> = {},
            defaultBlock?: BlockParam,
        ): Promise<string> {
            assert.isBigNumber('_tokenId', _tokenId);
            assert.doesConformToSchema('callData', callData, schemas.callDataSchema, [
                schemas.addressSchema,
                schemas.numberSchema,
                schemas.jsNumber,
            ]);
            if (defaultBlock !== undefined) {
                assert.isBlockParam('defaultBlock', defaultBlock);
            }
            const self = (this as any) as ERC721TokenContract;
            const encodedData = self._strictEncodeArguments('getApproved(uint256)', [_tokenId]);
            const callDataWithDefaults = await BaseContract._applyDefaultsToTxDataAsync(
                {
                    to: self.address,
                    ...callData,
                    data: encodedData,
                },
                self._web3Wrapper.getContractDefaults(),
            );
            callDataWithDefaults.from = callDataWithDefaults.from
                ? callDataWithDefaults.from.toLowerCase()
                : callDataWithDefaults.from;
            let rawCallResult;
            try {
                rawCallResult = await self._web3Wrapper.callAsync(callDataWithDefaults, defaultBlock);
            } catch (err) {
                BaseContract._throwIfThrownErrorIsRevertError(err);
                throw err;
            }
            BaseContract._throwIfCallResultIsRevertError(rawCallResult);
            const abiEncoder = self._lookupAbiEncoder('getApproved(uint256)');
            // tslint:disable boolean-naming
            const result = abiEncoder.strictDecodeReturnValue<string>(rawCallResult);
            // tslint:enable boolean-naming
            return result;
        },
        /**
         * Returns the ABI encoded transaction data needed to send an Ethereum transaction calling this method. Before
         * sending the Ethereum tx, this encoded tx data can first be sent to a separate signing service or can be used
         * to create a 0x transaction (see protocol spec for more details).
         * @param _tokenId The NFT to find the approved address for
         * @returns The ABI encoded transaction data as a string
         */
        getABIEncodedTransactionData(_tokenId: BigNumber): string {
            assert.isBigNumber('_tokenId', _tokenId);
            const self = (this as any) as ERC721TokenContract;
            const abiEncodedTransactionData = self._strictEncodeArguments('getApproved(uint256)', [_tokenId]);
            return abiEncodedTransactionData;
        },
        /**
         * Decode the ABI-encoded transaction data into its input arguments
         * @param callData The ABI-encoded transaction data
         * @returns An array representing the input arguments in order. Keynames of nested structs are preserved.
         */
        getABIDecodedTransactionData(callData: string): BigNumber {
            const self = (this as any) as ERC721TokenContract;
            const abiEncoder = self._lookupAbiEncoder('getApproved(uint256)');
            // tslint:disable boolean-naming
            const abiDecodedCallData = abiEncoder.strictDecode<BigNumber>(callData);
            return abiDecodedCallData;
        },
        /**
         * Decode the ABI-encoded return data from a transaction
         * @param returnData the data returned after transaction execution
         * @returns An array representing the output results in order.  Keynames of nested structs are preserved.
         */
        getABIDecodedReturnData(returnData: string): string {
            const self = (this as any) as ERC721TokenContract;
            const abiEncoder = self._lookupAbiEncoder('getApproved(uint256)');
            // tslint:disable boolean-naming
            const abiDecodedReturnData = abiEncoder.strictDecodeReturnValue<string>(returnData);
            return abiDecodedReturnData;
        },
    };
    public isApprovedForAll = {
        /**
         * Sends a read-only call to the contract method. Returns the result that would happen if one were to send an
         * Ethereum transaction to this method, given the current state of the blockchain. Calls do not cost gas
         * since they don't modify state.
         * @param _owner The address that owns the NFTs
         * @param _operator The address that acts on behalf of the owner
         * @returns True if &#x60;_operator&#x60; is an approved operator for &#x60;_owner&#x60;, false otherwise
         */
        async callAsync(
            _owner: string,
            _operator: string,
            callData: Partial<CallData> = {},
            defaultBlock?: BlockParam,
        ): Promise<boolean> {
            assert.isString('_owner', _owner);
            assert.isString('_operator', _operator);
            assert.doesConformToSchema('callData', callData, schemas.callDataSchema, [
                schemas.addressSchema,
                schemas.numberSchema,
                schemas.jsNumber,
            ]);
            if (defaultBlock !== undefined) {
                assert.isBlockParam('defaultBlock', defaultBlock);
            }
            const self = (this as any) as ERC721TokenContract;
            const encodedData = self._strictEncodeArguments('isApprovedForAll(address,address)', [
                _owner.toLowerCase(),
                _operator.toLowerCase(),
            ]);
            const callDataWithDefaults = await BaseContract._applyDefaultsToTxDataAsync(
                {
                    to: self.address,
                    ...callData,
                    data: encodedData,
                },
                self._web3Wrapper.getContractDefaults(),
            );
            callDataWithDefaults.from = callDataWithDefaults.from
                ? callDataWithDefaults.from.toLowerCase()
                : callDataWithDefaults.from;
            let rawCallResult;
            try {
                rawCallResult = await self._web3Wrapper.callAsync(callDataWithDefaults, defaultBlock);
            } catch (err) {
                BaseContract._throwIfThrownErrorIsRevertError(err);
                throw err;
            }
            BaseContract._throwIfCallResultIsRevertError(rawCallResult);
            const abiEncoder = self._lookupAbiEncoder('isApprovedForAll(address,address)');
            // tslint:disable boolean-naming
            const result = abiEncoder.strictDecodeReturnValue<boolean>(rawCallResult);
            // tslint:enable boolean-naming
            return result;
        },
        /**
         * Returns the ABI encoded transaction data needed to send an Ethereum transaction calling this method. Before
         * sending the Ethereum tx, this encoded tx data can first be sent to a separate signing service or can be used
         * to create a 0x transaction (see protocol spec for more details).
         * @param _owner The address that owns the NFTs
         * @param _operator The address that acts on behalf of the owner
         * @returns The ABI encoded transaction data as a string
         */
        getABIEncodedTransactionData(_owner: string, _operator: string): string {
            assert.isString('_owner', _owner);
            assert.isString('_operator', _operator);
            const self = (this as any) as ERC721TokenContract;
            const abiEncodedTransactionData = self._strictEncodeArguments('isApprovedForAll(address,address)', [
                _owner.toLowerCase(),
                _operator.toLowerCase(),
            ]);
            return abiEncodedTransactionData;
        },
        /**
         * Decode the ABI-encoded transaction data into its input arguments
         * @param callData The ABI-encoded transaction data
         * @returns An array representing the input arguments in order. Keynames of nested structs are preserved.
         */
        getABIDecodedTransactionData(callData: string): string {
            const self = (this as any) as ERC721TokenContract;
            const abiEncoder = self._lookupAbiEncoder('isApprovedForAll(address,address)');
            // tslint:disable boolean-naming
            const abiDecodedCallData = abiEncoder.strictDecode<string>(callData);
            return abiDecodedCallData;
        },
        /**
         * Decode the ABI-encoded return data from a transaction
         * @param returnData the data returned after transaction execution
         * @returns An array representing the output results in order.  Keynames of nested structs are preserved.
         */
        getABIDecodedReturnData(returnData: string): boolean {
            const self = (this as any) as ERC721TokenContract;
            const abiEncoder = self._lookupAbiEncoder('isApprovedForAll(address,address)');
            // tslint:disable boolean-naming
            const abiDecodedReturnData = abiEncoder.strictDecodeReturnValue<boolean>(returnData);
            return abiDecodedReturnData;
        },
    };
    /**
     * NFTs assigned to zero address are considered invalid, and queries
     * about them do throw.
     */
    public ownerOf = {
        /**
         * Sends a read-only call to the contract method. Returns the result that would happen if one were to send an
         * Ethereum transaction to this method, given the current state of the blockchain. Calls do not cost gas
         * since they don't modify state.
         * @param _tokenId The identifier for an NFT
         * @returns The address of the owner of the NFT
         */
        async callAsync(
            _tokenId: BigNumber,
            callData: Partial<CallData> = {},
            defaultBlock?: BlockParam,
        ): Promise<string> {
            assert.isBigNumber('_tokenId', _tokenId);
            assert.doesConformToSchema('callData', callData, schemas.callDataSchema, [
                schemas.addressSchema,
                schemas.numberSchema,
                schemas.jsNumber,
            ]);
            if (defaultBlock !== undefined) {
                assert.isBlockParam('defaultBlock', defaultBlock);
            }
            const self = (this as any) as ERC721TokenContract;
            const encodedData = self._strictEncodeArguments('ownerOf(uint256)', [_tokenId]);
            const callDataWithDefaults = await BaseContract._applyDefaultsToTxDataAsync(
                {
                    to: self.address,
                    ...callData,
                    data: encodedData,
                },
                self._web3Wrapper.getContractDefaults(),
            );
            callDataWithDefaults.from = callDataWithDefaults.from
                ? callDataWithDefaults.from.toLowerCase()
                : callDataWithDefaults.from;
            let rawCallResult;
            try {
                rawCallResult = await self._web3Wrapper.callAsync(callDataWithDefaults, defaultBlock);
            } catch (err) {
                BaseContract._throwIfThrownErrorIsRevertError(err);
                throw err;
            }
            BaseContract._throwIfCallResultIsRevertError(rawCallResult);
            const abiEncoder = self._lookupAbiEncoder('ownerOf(uint256)');
            // tslint:disable boolean-naming
            const result = abiEncoder.strictDecodeReturnValue<string>(rawCallResult);
            // tslint:enable boolean-naming
            return result;
        },
        /**
         * Returns the ABI encoded transaction data needed to send an Ethereum transaction calling this method. Before
         * sending the Ethereum tx, this encoded tx data can first be sent to a separate signing service or can be used
         * to create a 0x transaction (see protocol spec for more details).
         * @param _tokenId The identifier for an NFT
         * @returns The ABI encoded transaction data as a string
         */
        getABIEncodedTransactionData(_tokenId: BigNumber): string {
            assert.isBigNumber('_tokenId', _tokenId);
            const self = (this as any) as ERC721TokenContract;
            const abiEncodedTransactionData = self._strictEncodeArguments('ownerOf(uint256)', [_tokenId]);
            return abiEncodedTransactionData;
        },
        /**
         * Decode the ABI-encoded transaction data into its input arguments
         * @param callData The ABI-encoded transaction data
         * @returns An array representing the input arguments in order. Keynames of nested structs are preserved.
         */
        getABIDecodedTransactionData(callData: string): BigNumber {
            const self = (this as any) as ERC721TokenContract;
            const abiEncoder = self._lookupAbiEncoder('ownerOf(uint256)');
            // tslint:disable boolean-naming
            const abiDecodedCallData = abiEncoder.strictDecode<BigNumber>(callData);
            return abiDecodedCallData;
        },
        /**
         * Decode the ABI-encoded return data from a transaction
         * @param returnData the data returned after transaction execution
         * @returns An array representing the output results in order.  Keynames of nested structs are preserved.
         */
        getABIDecodedReturnData(returnData: string): string {
            const self = (this as any) as ERC721TokenContract;
            const abiEncoder = self._lookupAbiEncoder('ownerOf(uint256)');
            // tslint:disable boolean-naming
            const abiDecodedReturnData = abiEncoder.strictDecodeReturnValue<string>(returnData);
            return abiDecodedReturnData;
        },
        /**
         * Returns the 4 byte function selector as a hex string.
         */
        getSelector(): string {
            const self = (this as any) as ERC721TokenContract;
            const abiEncoder = self._lookupAbiEncoder('transferFrom(address,address,uint256)');
            return abiEncoder.getSelector();
        },
    };
    /**
     * This works identically to the other function with an extra data parameter,
     * except this function just sets data to "".
     */
    public safeTransferFrom1 = {
        /**
         * Sends an Ethereum transaction executing this method with the supplied parameters. This is a read/write
         * Ethereum operation and will cost gas.
         * @param _from The current owner of the NFT
         * @param _to The new owner
         * @param _tokenId The NFT to transfer
         * @param txData Additional data for transaction
         * @returns The hash of the transaction
         */
        async sendTransactionAsync(
            _from: string,
            _to: string,
            _tokenId: BigNumber,
            txData?: Partial<TxData> | undefined,
        ): Promise<string> {
            assert.isString('_from', _from);
            assert.isString('_to', _to);
            assert.isBigNumber('_tokenId', _tokenId);
            const self = (this as any) as ERC721TokenContract;
            const encodedData = self._strictEncodeArguments('safeTransferFrom(address,address,uint256)', [
                _from.toLowerCase(),
                _to.toLowerCase(),
                _tokenId,
            ]);
            const txDataWithDefaults = await BaseContract._applyDefaultsToTxDataAsync(
                {
                    to: self.address,
                    ...txData,
                    data: encodedData,
                },
                self._web3Wrapper.getContractDefaults(),
            );
            if (txDataWithDefaults.from !== undefined) {
                txDataWithDefaults.from = txDataWithDefaults.from.toLowerCase();
            }

            const txHash = await self._web3Wrapper.sendTransactionAsync(txDataWithDefaults);
            return txHash;
        },
        /**
         * Sends an Ethereum transaction and waits until the transaction has been successfully mined without reverting.
         * If the transaction was mined, but reverted, an error is thrown.
         * @param _from The current owner of the NFT
         * @param _to The new owner
         * @param _tokenId The NFT to transfer
         * @param txData Additional data for transaction
         * @param pollingIntervalMs Interval at which to poll for success
         * @returns A promise that resolves when the transaction is successful
         */
        awaitTransactionSuccessAsync(
            _from: string,
            _to: string,
            _tokenId: BigNumber,
            txData?: Partial<TxData>,
            pollingIntervalMs?: number,
            timeoutMs?: number,
        ): PromiseWithTransactionHash<TransactionReceiptWithDecodedLogs> {
            assert.isString('_from', _from);
            assert.isString('_to', _to);
            assert.isBigNumber('_tokenId', _tokenId);
            const self = (this as any) as ERC721TokenContract;
            const txHashPromise = self.safeTransferFrom1.sendTransactionAsync(
                _from.toLowerCase(),
                _to.toLowerCase(),
                _tokenId,
                txData,
            );
            return new PromiseWithTransactionHash<TransactionReceiptWithDecodedLogs>(
                txHashPromise,
                (async (): Promise<TransactionReceiptWithDecodedLogs> => {
                    // When the transaction hash resolves, wait for it to be mined.
                    return self._web3Wrapper.awaitTransactionSuccessAsync(
                        await txHashPromise,
                        pollingIntervalMs,
                        timeoutMs,
                    );
                })(),
            );
        },
        /**
         * Estimates the gas cost of sending an Ethereum transaction calling this method with these arguments.
         * @param _from The current owner of the NFT
         * @param _to The new owner
         * @param _tokenId The NFT to transfer
         * @param txData Additional data for transaction
         * @returns The hash of the transaction
         */
        async estimateGasAsync(
            _from: string,
            _to: string,
            _tokenId: BigNumber,
            txData?: Partial<TxData> | undefined,
        ): Promise<number> {
            assert.isString('_from', _from);
            assert.isString('_to', _to);
            assert.isBigNumber('_tokenId', _tokenId);
            const self = (this as any) as ERC721TokenContract;
            const encodedData = self._strictEncodeArguments('safeTransferFrom(address,address,uint256)', [
                _from.toLowerCase(),
                _to.toLowerCase(),
                _tokenId,
            ]);
            const txDataWithDefaults = await BaseContract._applyDefaultsToTxDataAsync(
                {
                    to: self.address,
                    ...txData,
                    data: encodedData,
                },
                self._web3Wrapper.getContractDefaults(),
            );
            if (txDataWithDefaults.from !== undefined) {
                txDataWithDefaults.from = txDataWithDefaults.from.toLowerCase();
            }

            const gas = await self._web3Wrapper.estimateGasAsync(txDataWithDefaults);
            return gas;
        },
        async validateAndSendTransactionAsync(
            _from: string,
            _to: string,
            _tokenId: BigNumber,
            txData?: Partial<TxData> | undefined,
        ): Promise<string> {
            await (this as any).safeTransferFrom1.callAsync(_from, _to, _tokenId, txData);
            const txHash = await (this as any).safeTransferFrom1.sendTransactionAsync(_from, _to, _tokenId, txData);
            return txHash;
        },
        /**
         * Sends a read-only call to the contract method. Returns the result that would happen if one were to send an
         * Ethereum transaction to this method, given the current state of the blockchain. Calls do not cost gas
         * since they don't modify state.
         * @param _from The current owner of the NFT
         * @param _to The new owner
         * @param _tokenId The NFT to transfer
         */
        async callAsync(
            _from: string,
            _to: string,
            _tokenId: BigNumber,
            callData: Partial<CallData> = {},
            defaultBlock?: BlockParam,
        ): Promise<void> {
            assert.isString('_from', _from);
            assert.isString('_to', _to);
            assert.isBigNumber('_tokenId', _tokenId);
            assert.doesConformToSchema('callData', callData, schemas.callDataSchema, [
                schemas.addressSchema,
                schemas.numberSchema,
                schemas.jsNumber,
            ]);
            if (defaultBlock !== undefined) {
                assert.isBlockParam('defaultBlock', defaultBlock);
            }
            const self = (this as any) as ERC721TokenContract;
            const encodedData = self._strictEncodeArguments('safeTransferFrom(address,address,uint256)', [
                _from.toLowerCase(),
                _to.toLowerCase(),
                _tokenId,
            ]);
            const callDataWithDefaults = await BaseContract._applyDefaultsToTxDataAsync(
                {
                    to: self.address,
                    ...callData,
                    data: encodedData,
                },
                self._web3Wrapper.getContractDefaults(),
            );
            callDataWithDefaults.from = callDataWithDefaults.from
                ? callDataWithDefaults.from.toLowerCase()
                : callDataWithDefaults.from;
            let rawCallResult;
            try {
                rawCallResult = await self._web3Wrapper.callAsync(callDataWithDefaults, defaultBlock);
            } catch (err) {
                BaseContract._throwIfThrownErrorIsRevertError(err);
                throw err;
            }
            BaseContract._throwIfCallResultIsRevertError(rawCallResult);
            const abiEncoder = self._lookupAbiEncoder('safeTransferFrom(address,address,uint256)');
            // tslint:disable boolean-naming
            const result = abiEncoder.strictDecodeReturnValue<void>(rawCallResult);
            // tslint:enable boolean-naming
            return result;
        },
        /**
         * Returns the ABI encoded transaction data needed to send an Ethereum transaction calling this method. Before
         * sending the Ethereum tx, this encoded tx data can first be sent to a separate signing service or can be used
         * to create a 0x transaction (see protocol spec for more details).
         * @param _from The current owner of the NFT
         * @param _to The new owner
         * @param _tokenId The NFT to transfer
         * @returns The ABI encoded transaction data as a string
         */
        getABIEncodedTransactionData(_from: string, _to: string, _tokenId: BigNumber): string {
            assert.isString('_from', _from);
            assert.isString('_to', _to);
            assert.isBigNumber('_tokenId', _tokenId);
            const self = (this as any) as ERC721TokenContract;
            const abiEncodedTransactionData = self._strictEncodeArguments('safeTransferFrom(address,address,uint256)', [
                _from.toLowerCase(),
                _to.toLowerCase(),
                _tokenId,
            ]);
            return abiEncodedTransactionData;
        },
        /**
         * Decode the ABI-encoded transaction data into its input arguments
         * @param callData The ABI-encoded transaction data
         * @returns An array representing the input arguments in order. Keynames of nested structs are preserved.
         */
        getABIDecodedTransactionData(callData: string): [string, string, BigNumber] {
            const self = (this as any) as ERC721TokenContract;
            const abiEncoder = self._lookupAbiEncoder('safeTransferFrom(address,address,uint256)');
            // tslint:disable boolean-naming
            const abiDecodedCallData = abiEncoder.strictDecode<[string, string, BigNumber]>(callData);
            return abiDecodedCallData;
        },
        /**
         * Decode the ABI-encoded return data from a transaction
         * @param returnData the data returned after transaction execution
         * @returns An array representing the output results in order.  Keynames of nested structs are preserved.
         */
        getABIDecodedReturnData(returnData: string): void {
            const self = (this as any) as ERC721TokenContract;
            const abiEncoder = self._lookupAbiEncoder('safeTransferFrom(address,address,uint256)');
            // tslint:disable boolean-naming
            const abiDecodedReturnData = abiEncoder.strictDecodeReturnValue<void>(returnData);
            return abiDecodedReturnData;
        },
        /**
         * Returns the 4 byte function selector as a hex string.
         */
        getSelector(): string {
            const self = (this as any) as ERC721TokenContract;
            const abiEncoder = self._lookupAbiEncoder('safeTransferFrom(address,address,uint256)');
            return abiEncoder.getSelector();
        },
    };
    /**
     * Throws unless `msg.sender` is the current owner, an authorized
     * operator, or the approved address for this NFT. Throws if `_from` is
     * not the current owner. Throws if `_to` is the zero address. Throws if
     * `_tokenId` is not a valid NFT. When transfer is complete, this function
     * checks if `_to` is a smart contract (code size > 0). If so, it calls
     * `onERC721Received` on `_to` and throws if the return value is not
     * `bytes4(keccak256("onERC721Received(address,address,uint256,bytes)"))`.
     */
    public safeTransferFrom2 = {
        /**
         * Sends an Ethereum transaction executing this method with the supplied parameters. This is a read/write
         * Ethereum operation and will cost gas.
         * @param _from The current owner of the NFT
         * @param _to The new owner
         * @param _tokenId The NFT to transfer
         * @param _data Additional data with no specified format, sent in call to `_to`
         * @param txData Additional data for transaction
         * @returns The hash of the transaction
         */
        async sendTransactionAsync(
            _from: string,
            _to: string,
            _tokenId: BigNumber,
            _data: string,
            txData?: Partial<TxData> | undefined,
        ): Promise<string> {
            assert.isString('_from', _from);
            assert.isString('_to', _to);
            assert.isBigNumber('_tokenId', _tokenId);
            assert.isString('_data', _data);
            const self = (this as any) as ERC721TokenContract;
            const encodedData = self._strictEncodeArguments('safeTransferFrom(address,address,uint256,bytes)', [
                _from.toLowerCase(),
                _to.toLowerCase(),
                _tokenId,
                _data,
            ]);
            const txDataWithDefaults = await BaseContract._applyDefaultsToTxDataAsync(
                {
                    to: self.address,
                    ...txData,
                    data: encodedData,
                },
                self._web3Wrapper.getContractDefaults(),
            );
            if (txDataWithDefaults.from !== undefined) {
                txDataWithDefaults.from = txDataWithDefaults.from.toLowerCase();
            }

            const txHash = await self._web3Wrapper.sendTransactionAsync(txDataWithDefaults);
            return txHash;
        },
        /**
         * Sends an Ethereum transaction and waits until the transaction has been successfully mined without reverting.
         * If the transaction was mined, but reverted, an error is thrown.
         * @param _from The current owner of the NFT
         * @param _to The new owner
         * @param _tokenId The NFT to transfer
         * @param _data Additional data with no specified format, sent in call to `_to`
         * @param txData Additional data for transaction
         * @param pollingIntervalMs Interval at which to poll for success
         * @returns A promise that resolves when the transaction is successful
         */
        awaitTransactionSuccessAsync(
            _from: string,
            _to: string,
            _tokenId: BigNumber,
            _data: string,
            txData?: Partial<TxData>,
            pollingIntervalMs?: number,
            timeoutMs?: number,
        ): PromiseWithTransactionHash<TransactionReceiptWithDecodedLogs> {
            assert.isString('_from', _from);
            assert.isString('_to', _to);
            assert.isBigNumber('_tokenId', _tokenId);
            assert.isString('_data', _data);
            const self = (this as any) as ERC721TokenContract;
            const txHashPromise = self.safeTransferFrom2.sendTransactionAsync(
                _from.toLowerCase(),
                _to.toLowerCase(),
                _tokenId,
                _data,
                txData,
            );
            return new PromiseWithTransactionHash<TransactionReceiptWithDecodedLogs>(
                txHashPromise,
                (async (): Promise<TransactionReceiptWithDecodedLogs> => {
                    // When the transaction hash resolves, wait for it to be mined.
                    return self._web3Wrapper.awaitTransactionSuccessAsync(
                        await txHashPromise,
                        pollingIntervalMs,
                        timeoutMs,
                    );
                })(),
            );
        },
        /**
         * Estimates the gas cost of sending an Ethereum transaction calling this method with these arguments.
         * @param _from The current owner of the NFT
         * @param _to The new owner
         * @param _tokenId The NFT to transfer
         * @param _data Additional data with no specified format, sent in call to `_to`
         * @param txData Additional data for transaction
         * @returns The hash of the transaction
         */
        async estimateGasAsync(
            _from: string,
            _to: string,
            _tokenId: BigNumber,
            _data: string,
            txData?: Partial<TxData> | undefined,
        ): Promise<number> {
            assert.isString('_from', _from);
            assert.isString('_to', _to);
            assert.isBigNumber('_tokenId', _tokenId);
            assert.isString('_data', _data);
            const self = (this as any) as ERC721TokenContract;
            const encodedData = self._strictEncodeArguments('safeTransferFrom(address,address,uint256,bytes)', [
                _from.toLowerCase(),
                _to.toLowerCase(),
                _tokenId,
                _data,
            ]);
            const txDataWithDefaults = await BaseContract._applyDefaultsToTxDataAsync(
                {
                    to: self.address,
                    ...txData,
                    data: encodedData,
                },
                self._web3Wrapper.getContractDefaults(),
            );
            if (txDataWithDefaults.from !== undefined) {
                txDataWithDefaults.from = txDataWithDefaults.from.toLowerCase();
            }

            const gas = await self._web3Wrapper.estimateGasAsync(txDataWithDefaults);
            return gas;
        },
        async validateAndSendTransactionAsync(
            _from: string,
            _to: string,
            _tokenId: BigNumber,
            _data: string,
            txData?: Partial<TxData> | undefined,
        ): Promise<string> {
            await (this as any).safeTransferFrom2.callAsync(_from, _to, _tokenId, _data, txData);
            const txHash = await (this as any).safeTransferFrom2.sendTransactionAsync(
                _from,
                _to,
                _tokenId,
                _data,
                txData,
            );
            return txHash;
        },
<<<<<<< HEAD
        /**
         * Returns the 4 byte function selector as a hex string.
         */
        getSelector(): string {
            const self = (this as any) as ERC721TokenContract;
            const abiEncoder = self._lookupAbiEncoder('ownerOf(uint256)');
            return abiEncoder.getSelector();
        },
    };
    /**
     * NFTs assigned to the zero address are considered invalid, and this
     * function throws for queries about the zero address.
     */
    public balanceOf = {
=======
>>>>>>> ccf40fd6
        /**
         * Sends a read-only call to the contract method. Returns the result that would happen if one were to send an
         * Ethereum transaction to this method, given the current state of the blockchain. Calls do not cost gas
         * since they don't modify state.
         * @param _from The current owner of the NFT
         * @param _to The new owner
         * @param _tokenId The NFT to transfer
         * @param _data Additional data with no specified format, sent in call to `_to`
         */
        async callAsync(
            _from: string,
            _to: string,
            _tokenId: BigNumber,
            _data: string,
            callData: Partial<CallData> = {},
            defaultBlock?: BlockParam,
        ): Promise<void> {
            assert.isString('_from', _from);
            assert.isString('_to', _to);
            assert.isBigNumber('_tokenId', _tokenId);
            assert.isString('_data', _data);
            assert.doesConformToSchema('callData', callData, schemas.callDataSchema, [
                schemas.addressSchema,
                schemas.numberSchema,
                schemas.jsNumber,
            ]);
            if (defaultBlock !== undefined) {
                assert.isBlockParam('defaultBlock', defaultBlock);
            }
            const self = (this as any) as ERC721TokenContract;
            const encodedData = self._strictEncodeArguments('safeTransferFrom(address,address,uint256,bytes)', [
                _from.toLowerCase(),
                _to.toLowerCase(),
                _tokenId,
                _data,
            ]);
            const callDataWithDefaults = await BaseContract._applyDefaultsToTxDataAsync(
                {
                    to: self.address,
                    ...callData,
                    data: encodedData,
                },
                self._web3Wrapper.getContractDefaults(),
            );
            callDataWithDefaults.from = callDataWithDefaults.from
                ? callDataWithDefaults.from.toLowerCase()
                : callDataWithDefaults.from;
            let rawCallResult;
            try {
                rawCallResult = await self._web3Wrapper.callAsync(callDataWithDefaults, defaultBlock);
            } catch (err) {
                BaseContract._throwIfThrownErrorIsRevertError(err);
                throw err;
            }
            BaseContract._throwIfCallResultIsRevertError(rawCallResult);
            const abiEncoder = self._lookupAbiEncoder('safeTransferFrom(address,address,uint256,bytes)');
            // tslint:disable boolean-naming
            const result = abiEncoder.strictDecodeReturnValue<void>(rawCallResult);
            // tslint:enable boolean-naming
            return result;
        },
        /**
         * Returns the ABI encoded transaction data needed to send an Ethereum transaction calling this method. Before
         * sending the Ethereum tx, this encoded tx data can first be sent to a separate signing service or can be used
         * to create a 0x transaction (see protocol spec for more details).
         * @param _from The current owner of the NFT
         * @param _to The new owner
         * @param _tokenId The NFT to transfer
         * @param _data Additional data with no specified format, sent in call to `_to`
         * @returns The ABI encoded transaction data as a string
         */
        getABIEncodedTransactionData(_from: string, _to: string, _tokenId: BigNumber, _data: string): string {
            assert.isString('_from', _from);
            assert.isString('_to', _to);
            assert.isBigNumber('_tokenId', _tokenId);
            assert.isString('_data', _data);
            const self = (this as any) as ERC721TokenContract;
            const abiEncodedTransactionData = self._strictEncodeArguments(
                'safeTransferFrom(address,address,uint256,bytes)',
                [_from.toLowerCase(), _to.toLowerCase(), _tokenId, _data],
            );
            return abiEncodedTransactionData;
        },
        /**
         * Decode the ABI-encoded transaction data into its input arguments
         * @param callData The ABI-encoded transaction data
         * @returns An array representing the input arguments in order. Keynames of nested structs are preserved.
         */
        getABIDecodedTransactionData(callData: string): [string, string, BigNumber, string] {
            const self = (this as any) as ERC721TokenContract;
            const abiEncoder = self._lookupAbiEncoder('safeTransferFrom(address,address,uint256,bytes)');
            // tslint:disable boolean-naming
            const abiDecodedCallData = abiEncoder.strictDecode<[string, string, BigNumber, string]>(callData);
            return abiDecodedCallData;
        },
        /**
         * Decode the ABI-encoded return data from a transaction
         * @param returnData the data returned after transaction execution
         * @returns An array representing the output results in order.  Keynames of nested structs are preserved.
         */
        getABIDecodedReturnData(returnData: string): void {
            const self = (this as any) as ERC721TokenContract;
            const abiEncoder = self._lookupAbiEncoder('safeTransferFrom(address,address,uint256,bytes)');
            // tslint:disable boolean-naming
            const abiDecodedReturnData = abiEncoder.strictDecodeReturnValue<void>(returnData);
            return abiDecodedReturnData;
        },
        /**
         * Returns the 4 byte function selector as a hex string.
         */
        getSelector(): string {
            const self = (this as any) as ERC721TokenContract;
            const abiEncoder = self._lookupAbiEncoder('balanceOf(address)');
            return abiEncoder.getSelector();
        },
    };
    /**
     * Emits the ApprovalForAll event. The contract MUST allow
     * multiple operators per owner.
     */
    public setApprovalForAll = {
        /**
         * Sends an Ethereum transaction executing this method with the supplied parameters. This is a read/write
         * Ethereum operation and will cost gas.
         * @param _operator Address to add to the set of authorized operators
         * @param _approved True if the operator is approved, false to revoke approval
         * @param txData Additional data for transaction
         * @returns The hash of the transaction
         */
        async sendTransactionAsync(
            _operator: string,
            _approved: boolean,
            txData?: Partial<TxData> | undefined,
        ): Promise<string> {
            assert.isString('_operator', _operator);
            assert.isBoolean('_approved', _approved);
            const self = (this as any) as ERC721TokenContract;
            const encodedData = self._strictEncodeArguments('setApprovalForAll(address,bool)', [
                _operator.toLowerCase(),
                _approved,
            ]);
            const txDataWithDefaults = await BaseContract._applyDefaultsToTxDataAsync(
                {
                    to: self.address,
                    ...txData,
                    data: encodedData,
                },
                self._web3Wrapper.getContractDefaults(),
            );
            if (txDataWithDefaults.from !== undefined) {
                txDataWithDefaults.from = txDataWithDefaults.from.toLowerCase();
            }

            const txHash = await self._web3Wrapper.sendTransactionAsync(txDataWithDefaults);
            return txHash;
        },
        /**
         * Sends an Ethereum transaction and waits until the transaction has been successfully mined without reverting.
         * If the transaction was mined, but reverted, an error is thrown.
         * @param _operator Address to add to the set of authorized operators
         * @param _approved True if the operator is approved, false to revoke approval
         * @param txData Additional data for transaction
         * @param pollingIntervalMs Interval at which to poll for success
         * @returns A promise that resolves when the transaction is successful
         */
        awaitTransactionSuccessAsync(
            _operator: string,
            _approved: boolean,
            txData?: Partial<TxData>,
            pollingIntervalMs?: number,
            timeoutMs?: number,
        ): PromiseWithTransactionHash<TransactionReceiptWithDecodedLogs> {
            assert.isString('_operator', _operator);
            assert.isBoolean('_approved', _approved);
            const self = (this as any) as ERC721TokenContract;
            const txHashPromise = self.setApprovalForAll.sendTransactionAsync(
                _operator.toLowerCase(),
                _approved,
                txData,
            );
            return new PromiseWithTransactionHash<TransactionReceiptWithDecodedLogs>(
                txHashPromise,
                (async (): Promise<TransactionReceiptWithDecodedLogs> => {
                    // When the transaction hash resolves, wait for it to be mined.
                    return self._web3Wrapper.awaitTransactionSuccessAsync(
                        await txHashPromise,
                        pollingIntervalMs,
                        timeoutMs,
                    );
                })(),
            );
        },
        /**
         * Estimates the gas cost of sending an Ethereum transaction calling this method with these arguments.
         * @param _operator Address to add to the set of authorized operators
         * @param _approved True if the operator is approved, false to revoke approval
         * @param txData Additional data for transaction
         * @returns The hash of the transaction
         */
        async estimateGasAsync(
            _operator: string,
            _approved: boolean,
            txData?: Partial<TxData> | undefined,
        ): Promise<number> {
            assert.isString('_operator', _operator);
            assert.isBoolean('_approved', _approved);
            const self = (this as any) as ERC721TokenContract;
            const encodedData = self._strictEncodeArguments('setApprovalForAll(address,bool)', [
                _operator.toLowerCase(),
                _approved,
            ]);
            const txDataWithDefaults = await BaseContract._applyDefaultsToTxDataAsync(
                {
                    to: self.address,
                    ...txData,
                    data: encodedData,
                },
                self._web3Wrapper.getContractDefaults(),
            );
            if (txDataWithDefaults.from !== undefined) {
                txDataWithDefaults.from = txDataWithDefaults.from.toLowerCase();
            }

            const gas = await self._web3Wrapper.estimateGasAsync(txDataWithDefaults);
            return gas;
        },
        async validateAndSendTransactionAsync(
            _operator: string,
            _approved: boolean,
            txData?: Partial<TxData> | undefined,
        ): Promise<string> {
            await (this as any).setApprovalForAll.callAsync(_operator, _approved, txData);
            const txHash = await (this as any).setApprovalForAll.sendTransactionAsync(_operator, _approved, txData);
            return txHash;
        },
        /**
         * Sends a read-only call to the contract method. Returns the result that would happen if one were to send an
         * Ethereum transaction to this method, given the current state of the blockchain. Calls do not cost gas
         * since they don't modify state.
         * @param _operator Address to add to the set of authorized operators
         * @param _approved True if the operator is approved, false to revoke approval
         */
        async callAsync(
            _operator: string,
            _approved: boolean,
            callData: Partial<CallData> = {},
            defaultBlock?: BlockParam,
        ): Promise<void> {
            assert.isString('_operator', _operator);
            assert.isBoolean('_approved', _approved);
            assert.doesConformToSchema('callData', callData, schemas.callDataSchema, [
                schemas.addressSchema,
                schemas.numberSchema,
                schemas.jsNumber,
            ]);
            if (defaultBlock !== undefined) {
                assert.isBlockParam('defaultBlock', defaultBlock);
            }
            const self = (this as any) as ERC721TokenContract;
            const encodedData = self._strictEncodeArguments('setApprovalForAll(address,bool)', [
                _operator.toLowerCase(),
                _approved,
            ]);
            const callDataWithDefaults = await BaseContract._applyDefaultsToTxDataAsync(
                {
                    to: self.address,
                    ...callData,
                    data: encodedData,
                },
                self._web3Wrapper.getContractDefaults(),
            );
            callDataWithDefaults.from = callDataWithDefaults.from
                ? callDataWithDefaults.from.toLowerCase()
                : callDataWithDefaults.from;
            let rawCallResult;
            try {
                rawCallResult = await self._web3Wrapper.callAsync(callDataWithDefaults, defaultBlock);
            } catch (err) {
                BaseContract._throwIfThrownErrorIsRevertError(err);
                throw err;
            }
            BaseContract._throwIfCallResultIsRevertError(rawCallResult);
            const abiEncoder = self._lookupAbiEncoder('setApprovalForAll(address,bool)');
            // tslint:disable boolean-naming
            const result = abiEncoder.strictDecodeReturnValue<void>(rawCallResult);
            // tslint:enable boolean-naming
            return result;
        },
        /**
         * Returns the ABI encoded transaction data needed to send an Ethereum transaction calling this method. Before
         * sending the Ethereum tx, this encoded tx data can first be sent to a separate signing service or can be used
         * to create a 0x transaction (see protocol spec for more details).
         * @param _operator Address to add to the set of authorized operators
         * @param _approved True if the operator is approved, false to revoke approval
         * @returns The ABI encoded transaction data as a string
         */
        getABIEncodedTransactionData(_operator: string, _approved: boolean): string {
            assert.isString('_operator', _operator);
            assert.isBoolean('_approved', _approved);
            const self = (this as any) as ERC721TokenContract;
            const abiEncodedTransactionData = self._strictEncodeArguments('setApprovalForAll(address,bool)', [
                _operator.toLowerCase(),
                _approved,
            ]);
            return abiEncodedTransactionData;
        },
        /**
         * Decode the ABI-encoded transaction data into its input arguments
         * @param callData The ABI-encoded transaction data
         * @returns An array representing the input arguments in order. Keynames of nested structs are preserved.
         */
        getABIDecodedTransactionData(callData: string): [string, boolean] {
            const self = (this as any) as ERC721TokenContract;
            const abiEncoder = self._lookupAbiEncoder('setApprovalForAll(address,bool)');
            // tslint:disable boolean-naming
            const abiDecodedCallData = abiEncoder.strictDecode<[string, boolean]>(callData);
            return abiDecodedCallData;
        },
        /**
         * Decode the ABI-encoded return data from a transaction
         * @param returnData the data returned after transaction execution
         * @returns An array representing the output results in order.  Keynames of nested structs are preserved.
         */
        getABIDecodedReturnData(returnData: string): void {
            const self = (this as any) as ERC721TokenContract;
            const abiEncoder = self._lookupAbiEncoder('setApprovalForAll(address,bool)');
            // tslint:disable boolean-naming
            const abiDecodedReturnData = abiEncoder.strictDecodeReturnValue<void>(returnData);
            return abiDecodedReturnData;
        },
        /**
         * Returns the 4 byte function selector as a hex string.
         */
        getSelector(): string {
            const self = (this as any) as ERC721TokenContract;
            const abiEncoder = self._lookupAbiEncoder('setApprovalForAll(address,bool)');
            return abiEncoder.getSelector();
        },
    };
    /**
     * Throws unless `msg.sender` is the current owner, an authorized
     * operator, or the approved address for this NFT. Throws if `_from` is
     * not the current owner. Throws if `_to` is the zero address. Throws if
     * `_tokenId` is not a valid NFT.
     */
    public transferFrom = {
        /**
         * Sends an Ethereum transaction executing this method with the supplied parameters. This is a read/write
         * Ethereum operation and will cost gas.
         * @param _from The current owner of the NFT
         * @param _to The new owner
         * @param _tokenId The NFT to transfer
         * @param txData Additional data for transaction
         * @returns The hash of the transaction
         */
        async sendTransactionAsync(
            _from: string,
            _to: string,
            _tokenId: BigNumber,
            txData?: Partial<TxData> | undefined,
        ): Promise<string> {
            assert.isString('_from', _from);
            assert.isString('_to', _to);
            assert.isBigNumber('_tokenId', _tokenId);
            const self = (this as any) as ERC721TokenContract;
            const encodedData = self._strictEncodeArguments('transferFrom(address,address,uint256)', [
                _from.toLowerCase(),
                _to.toLowerCase(),
                _tokenId,
            ]);
            const txDataWithDefaults = await BaseContract._applyDefaultsToTxDataAsync(
                {
                    to: self.address,
                    ...txData,
                    data: encodedData,
                },
                self._web3Wrapper.getContractDefaults(),
            );
            if (txDataWithDefaults.from !== undefined) {
                txDataWithDefaults.from = txDataWithDefaults.from.toLowerCase();
            }

            const txHash = await self._web3Wrapper.sendTransactionAsync(txDataWithDefaults);
            return txHash;
        },
        /**
         * Sends an Ethereum transaction and waits until the transaction has been successfully mined without reverting.
         * If the transaction was mined, but reverted, an error is thrown.
         * @param _from The current owner of the NFT
         * @param _to The new owner
         * @param _tokenId The NFT to transfer
         * @param txData Additional data for transaction
         * @param pollingIntervalMs Interval at which to poll for success
         * @returns A promise that resolves when the transaction is successful
         */
        awaitTransactionSuccessAsync(
            _from: string,
            _to: string,
            _tokenId: BigNumber,
            txData?: Partial<TxData>,
            pollingIntervalMs?: number,
            timeoutMs?: number,
        ): PromiseWithTransactionHash<TransactionReceiptWithDecodedLogs> {
            assert.isString('_from', _from);
            assert.isString('_to', _to);
            assert.isBigNumber('_tokenId', _tokenId);
            const self = (this as any) as ERC721TokenContract;
            const txHashPromise = self.transferFrom.sendTransactionAsync(
                _from.toLowerCase(),
                _to.toLowerCase(),
                _tokenId,
                txData,
            );
            return new PromiseWithTransactionHash<TransactionReceiptWithDecodedLogs>(
                txHashPromise,
                (async (): Promise<TransactionReceiptWithDecodedLogs> => {
                    // When the transaction hash resolves, wait for it to be mined.
                    return self._web3Wrapper.awaitTransactionSuccessAsync(
                        await txHashPromise,
                        pollingIntervalMs,
                        timeoutMs,
                    );
                })(),
            );
        },
        /**
         * Estimates the gas cost of sending an Ethereum transaction calling this method with these arguments.
         * @param _from The current owner of the NFT
         * @param _to The new owner
         * @param _tokenId The NFT to transfer
         * @param txData Additional data for transaction
         * @returns The hash of the transaction
         */
        async estimateGasAsync(
            _from: string,
            _to: string,
            _tokenId: BigNumber,
            txData?: Partial<TxData> | undefined,
        ): Promise<number> {
            assert.isString('_from', _from);
            assert.isString('_to', _to);
            assert.isBigNumber('_tokenId', _tokenId);
            const self = (this as any) as ERC721TokenContract;
            const encodedData = self._strictEncodeArguments('transferFrom(address,address,uint256)', [
                _from.toLowerCase(),
                _to.toLowerCase(),
                _tokenId,
            ]);
            const txDataWithDefaults = await BaseContract._applyDefaultsToTxDataAsync(
                {
                    to: self.address,
                    ...txData,
                    data: encodedData,
                },
                self._web3Wrapper.getContractDefaults(),
            );
            if (txDataWithDefaults.from !== undefined) {
                txDataWithDefaults.from = txDataWithDefaults.from.toLowerCase();
            }

            const gas = await self._web3Wrapper.estimateGasAsync(txDataWithDefaults);
            return gas;
        },
        async validateAndSendTransactionAsync(
            _from: string,
            _to: string,
            _tokenId: BigNumber,
            txData?: Partial<TxData> | undefined,
        ): Promise<string> {
            await (this as any).transferFrom.callAsync(_from, _to, _tokenId, txData);
            const txHash = await (this as any).transferFrom.sendTransactionAsync(_from, _to, _tokenId, txData);
            return txHash;
        },
<<<<<<< HEAD
        /**
         * Returns the 4 byte function selector as a hex string.
         */
        getSelector(): string {
            const self = (this as any) as ERC721TokenContract;
            const abiEncoder = self._lookupAbiEncoder('safeTransferFrom(address,address,uint256,bytes)');
            return abiEncoder.getSelector();
        },
    };
    public isApprovedForAll = {
=======
>>>>>>> ccf40fd6
        /**
         * Sends a read-only call to the contract method. Returns the result that would happen if one were to send an
         * Ethereum transaction to this method, given the current state of the blockchain. Calls do not cost gas
         * since they don't modify state.
         * @param _from The current owner of the NFT
         * @param _to The new owner
         * @param _tokenId The NFT to transfer
         */
        async callAsync(
            _from: string,
            _to: string,
            _tokenId: BigNumber,
            callData: Partial<CallData> = {},
            defaultBlock?: BlockParam,
        ): Promise<void> {
            assert.isString('_from', _from);
            assert.isString('_to', _to);
            assert.isBigNumber('_tokenId', _tokenId);
            assert.doesConformToSchema('callData', callData, schemas.callDataSchema, [
                schemas.addressSchema,
                schemas.numberSchema,
                schemas.jsNumber,
            ]);
            if (defaultBlock !== undefined) {
                assert.isBlockParam('defaultBlock', defaultBlock);
            }
            const self = (this as any) as ERC721TokenContract;
            const encodedData = self._strictEncodeArguments('transferFrom(address,address,uint256)', [
                _from.toLowerCase(),
                _to.toLowerCase(),
                _tokenId,
            ]);
            const callDataWithDefaults = await BaseContract._applyDefaultsToTxDataAsync(
                {
                    to: self.address,
                    ...callData,
                    data: encodedData,
                },
                self._web3Wrapper.getContractDefaults(),
            );
            callDataWithDefaults.from = callDataWithDefaults.from
                ? callDataWithDefaults.from.toLowerCase()
                : callDataWithDefaults.from;
            let rawCallResult;
            try {
                rawCallResult = await self._web3Wrapper.callAsync(callDataWithDefaults, defaultBlock);
            } catch (err) {
                BaseContract._throwIfThrownErrorIsRevertError(err);
                throw err;
            }
            BaseContract._throwIfCallResultIsRevertError(rawCallResult);
            const abiEncoder = self._lookupAbiEncoder('transferFrom(address,address,uint256)');
            // tslint:disable boolean-naming
            const result = abiEncoder.strictDecodeReturnValue<void>(rawCallResult);
            // tslint:enable boolean-naming
            return result;
        },
        /**
         * Returns the ABI encoded transaction data needed to send an Ethereum transaction calling this method. Before
         * sending the Ethereum tx, this encoded tx data can first be sent to a separate signing service or can be used
         * to create a 0x transaction (see protocol spec for more details).
         * @param _from The current owner of the NFT
         * @param _to The new owner
         * @param _tokenId The NFT to transfer
         * @returns The ABI encoded transaction data as a string
         */
        getABIEncodedTransactionData(_from: string, _to: string, _tokenId: BigNumber): string {
            assert.isString('_from', _from);
            assert.isString('_to', _to);
            assert.isBigNumber('_tokenId', _tokenId);
            const self = (this as any) as ERC721TokenContract;
            const abiEncodedTransactionData = self._strictEncodeArguments('transferFrom(address,address,uint256)', [
                _from.toLowerCase(),
                _to.toLowerCase(),
                _tokenId,
            ]);
            return abiEncodedTransactionData;
        },
        /**
         * Decode the ABI-encoded transaction data into its input arguments
         * @param callData The ABI-encoded transaction data
         * @returns An array representing the input arguments in order. Keynames of nested structs are preserved.
         */
        getABIDecodedTransactionData(callData: string): [string, string, BigNumber] {
            const self = (this as any) as ERC721TokenContract;
            const abiEncoder = self._lookupAbiEncoder('transferFrom(address,address,uint256)');
            // tslint:disable boolean-naming
            const abiDecodedCallData = abiEncoder.strictDecode<[string, string, BigNumber]>(callData);
            return abiDecodedCallData;
        },
        /**
         * Decode the ABI-encoded return data from a transaction
         * @param returnData the data returned after transaction execution
         * @returns An array representing the output results in order.  Keynames of nested structs are preserved.
         */
        getABIDecodedReturnData(returnData: string): void {
            const self = (this as any) as ERC721TokenContract;
            const abiEncoder = self._lookupAbiEncoder('transferFrom(address,address,uint256)');
            // tslint:disable boolean-naming
            const abiDecodedReturnData = abiEncoder.strictDecodeReturnValue<void>(returnData);
            return abiDecodedReturnData;
        },
        /**
         * Returns the 4 byte function selector as a hex string.
         */
        getSelector(): string {
            const self = (this as any) as ERC721TokenContract;
            const abiEncoder = self._lookupAbiEncoder('isApprovedForAll(address,address)');
            return abiEncoder.getSelector();
        },
    };
    private readonly _subscriptionManager: SubscriptionManager<ERC721TokenEventArgs, ERC721TokenEvents>;
    public static async deployFrom0xArtifactAsync(
        artifact: ContractArtifact | SimpleContractArtifact,
        supportedProvider: SupportedProvider,
        txDefaults: Partial<TxData>,
        logDecodeDependencies: { [contractName: string]: ContractArtifact | SimpleContractArtifact },
    ): Promise<ERC721TokenContract> {
        assert.doesConformToSchema('txDefaults', txDefaults, schemas.txDataSchema, [
            schemas.addressSchema,
            schemas.numberSchema,
            schemas.jsNumber,
        ]);
        if (artifact.compilerOutput === undefined) {
            throw new Error('Compiler output not found in the artifact file');
        }
        const provider = providerUtils.standardizeOrThrow(supportedProvider);
        const bytecode = artifact.compilerOutput.evm.bytecode.object;
        const abi = artifact.compilerOutput.abi;
        const logDecodeDependenciesAbiOnly: { [contractName: string]: ContractAbi } = {};
        if (Object.keys(logDecodeDependencies) !== undefined) {
            for (const key of Object.keys(logDecodeDependencies)) {
                logDecodeDependenciesAbiOnly[key] = logDecodeDependencies[key].compilerOutput.abi;
            }
        }
        return ERC721TokenContract.deployAsync(bytecode, abi, provider, txDefaults, logDecodeDependenciesAbiOnly);
    }
    public static async deployAsync(
        bytecode: string,
        abi: ContractAbi,
        supportedProvider: SupportedProvider,
        txDefaults: Partial<TxData>,
        logDecodeDependencies: { [contractName: string]: ContractAbi },
    ): Promise<ERC721TokenContract> {
        assert.isHexString('bytecode', bytecode);
        assert.doesConformToSchema('txDefaults', txDefaults, schemas.txDataSchema, [
            schemas.addressSchema,
            schemas.numberSchema,
            schemas.jsNumber,
        ]);
        const provider = providerUtils.standardizeOrThrow(supportedProvider);
        const constructorAbi = BaseContract._lookupConstructorAbi(abi);
        [] = BaseContract._formatABIDataItemList(constructorAbi.inputs, [], BaseContract._bigNumberToString);
        const iface = new ethers.utils.Interface(abi);
        const deployInfo = iface.deployFunction;
        const txData = deployInfo.encode(bytecode, []);
        const web3Wrapper = new Web3Wrapper(provider);
        const txDataWithDefaults = await BaseContract._applyDefaultsToTxDataAsync(
            { data: txData },
            txDefaults,
            web3Wrapper.estimateGasAsync.bind(web3Wrapper),
        );
        const txHash = await web3Wrapper.sendTransactionAsync(txDataWithDefaults);
        logUtils.log(`transactionHash: ${txHash}`);
        const txReceipt = await web3Wrapper.awaitTransactionSuccessAsync(txHash);
        logUtils.log(`ERC721Token successfully deployed at ${txReceipt.contractAddress}`);
        const contractInstance = new ERC721TokenContract(
            txReceipt.contractAddress as string,
            provider,
            txDefaults,
            logDecodeDependencies,
        );
        contractInstance.constructorArgs = [];
        return contractInstance;
    }

    /**
     * @returns      The contract ABI
     */
    public static ABI(): ContractAbi {
        const abi = [
            {
                anonymous: false,
                inputs: [
                    {
                        name: '_owner',
                        type: 'address',
                        indexed: true,
                    },
                    {
                        name: '_approved',
                        type: 'address',
                        indexed: true,
                    },
                    {
                        name: '_tokenId',
                        type: 'uint256',
                        indexed: true,
                    },
                ],
                name: 'Approval',
                outputs: [],
                type: 'event',
            },
            {
                anonymous: false,
                inputs: [
                    {
                        name: '_owner',
                        type: 'address',
                        indexed: true,
                    },
                    {
                        name: '_operator',
                        type: 'address',
                        indexed: true,
                    },
                    {
                        name: '_approved',
                        type: 'bool',
                        indexed: false,
                    },
                ],
                name: 'ApprovalForAll',
                outputs: [],
                type: 'event',
            },
            {
                anonymous: false,
                inputs: [
                    {
                        name: '_from',
                        type: 'address',
                        indexed: true,
                    },
                    {
                        name: '_to',
                        type: 'address',
                        indexed: true,
                    },
                    {
                        name: '_tokenId',
                        type: 'uint256',
                        indexed: true,
                    },
                ],
                name: 'Transfer',
                outputs: [],
                type: 'event',
            },
            {
                constant: false,
                inputs: [
                    {
                        name: '_approved',
                        type: 'address',
                    },
                    {
                        name: '_tokenId',
                        type: 'uint256',
                    },
                ],
                name: 'approve',
                outputs: [],
                payable: false,
                stateMutability: 'nonpayable',
                type: 'function',
            },
            {
                constant: true,
                inputs: [
                    {
                        name: '_owner',
                        type: 'address',
                    },
                ],
                name: 'balanceOf',
                outputs: [
                    {
                        name: '',
                        type: 'uint256',
                    },
                ],
                payable: false,
                stateMutability: 'view',
                type: 'function',
            },
            {
                constant: true,
                inputs: [
                    {
                        name: '_tokenId',
                        type: 'uint256',
                    },
                ],
                name: 'getApproved',
                outputs: [
                    {
                        name: '',
                        type: 'address',
                    },
                ],
                payable: false,
                stateMutability: 'view',
                type: 'function',
            },
            {
                constant: true,
                inputs: [
                    {
                        name: '_owner',
                        type: 'address',
                    },
                    {
                        name: '_operator',
                        type: 'address',
                    },
                ],
                name: 'isApprovedForAll',
                outputs: [
                    {
                        name: '',
                        type: 'bool',
                    },
                ],
                payable: false,
                stateMutability: 'view',
                type: 'function',
            },
            {
                constant: true,
                inputs: [
                    {
                        name: '_tokenId',
                        type: 'uint256',
                    },
                ],
                name: 'ownerOf',
                outputs: [
                    {
                        name: '',
                        type: 'address',
                    },
                ],
                payable: false,
                stateMutability: 'view',
                type: 'function',
            },
            {
                constant: false,
                inputs: [
                    {
                        name: '_from',
                        type: 'address',
                    },
                    {
                        name: '_to',
                        type: 'address',
                    },
                    {
                        name: '_tokenId',
                        type: 'uint256',
                    },
                ],
                name: 'safeTransferFrom',
                outputs: [],
                payable: false,
                stateMutability: 'nonpayable',
                type: 'function',
            },
            {
                constant: false,
                inputs: [
                    {
                        name: '_from',
                        type: 'address',
                    },
                    {
                        name: '_to',
                        type: 'address',
                    },
                    {
                        name: '_tokenId',
                        type: 'uint256',
                    },
                    {
                        name: '_data',
                        type: 'bytes',
                    },
                ],
                name: 'safeTransferFrom',
                outputs: [],
                payable: false,
                stateMutability: 'nonpayable',
                type: 'function',
            },
            {
                constant: false,
                inputs: [
                    {
                        name: '_operator',
                        type: 'address',
                    },
                    {
                        name: '_approved',
                        type: 'bool',
                    },
                ],
                name: 'setApprovalForAll',
                outputs: [],
                payable: false,
                stateMutability: 'nonpayable',
                type: 'function',
            },
            {
                constant: false,
                inputs: [
                    {
                        name: '_from',
                        type: 'address',
                    },
                    {
                        name: '_to',
                        type: 'address',
                    },
                    {
                        name: '_tokenId',
                        type: 'uint256',
                    },
                ],
                name: 'transferFrom',
                outputs: [],
                payable: false,
                stateMutability: 'nonpayable',
                type: 'function',
            },
        ] as ContractAbi;
        return abi;
    }
    /**
     * Subscribe to an event type emitted by the ERC721Token contract.
     * @param eventName The ERC721Token contract event you would like to subscribe to.
     * @param indexFilterValues An object where the keys are indexed args returned by the event and
     * the value is the value you are interested in. E.g `{maker: aUserAddressHex}`
     * @param callback Callback that gets called when a log is added/removed
     * @param isVerbose Enable verbose subscription warnings (e.g recoverable network issues encountered)
     * @return Subscription token used later to unsubscribe
     */
    public subscribe<ArgsType extends ERC721TokenEventArgs>(
        eventName: ERC721TokenEvents,
        indexFilterValues: IndexedFilterValues,
        callback: EventCallback<ArgsType>,
        isVerbose: boolean = false,
        blockPollingIntervalMs?: number,
    ): string {
        assert.doesBelongToStringEnum('eventName', eventName, ERC721TokenEvents);
        assert.doesConformToSchema('indexFilterValues', indexFilterValues, schemas.indexFilterValuesSchema);
        assert.isFunction('callback', callback);
        const subscriptionToken = this._subscriptionManager.subscribe<ArgsType>(
            this.address,
            eventName,
            indexFilterValues,
            ERC721TokenContract.ABI(),
            callback,
            isVerbose,
            blockPollingIntervalMs,
        );
        return subscriptionToken;
    }
    /**
     * Cancel a subscription
     * @param subscriptionToken Subscription token returned by `subscribe()`
     */
    public unsubscribe(subscriptionToken: string): void {
        this._subscriptionManager.unsubscribe(subscriptionToken);
    }
    /**
     * Cancels all existing subscriptions
     */
    public unsubscribeAll(): void {
        this._subscriptionManager.unsubscribeAll();
    }
    /**
     * Gets historical logs without creating a subscription
     * @param eventName The ERC721Token contract event you would like to subscribe to.
     * @param blockRange Block range to get logs from.
     * @param indexFilterValues An object where the keys are indexed args returned by the event and
     * the value is the value you are interested in. E.g `{_from: aUserAddressHex}`
     * @return Array of logs that match the parameters
     */
    public async getLogsAsync<ArgsType extends ERC721TokenEventArgs>(
        eventName: ERC721TokenEvents,
        blockRange: BlockRange,
        indexFilterValues: IndexedFilterValues,
    ): Promise<Array<LogWithDecodedArgs<ArgsType>>> {
        assert.doesBelongToStringEnum('eventName', eventName, ERC721TokenEvents);
        assert.doesConformToSchema('blockRange', blockRange, schemas.blockRangeSchema);
        assert.doesConformToSchema('indexFilterValues', indexFilterValues, schemas.indexFilterValuesSchema);
        const logs = await this._subscriptionManager.getLogsAsync<ArgsType>(
            this.address,
            eventName,
            blockRange,
            indexFilterValues,
            ERC721TokenContract.ABI(),
        );
        return logs;
    }
    constructor(
        address: string,
        supportedProvider: SupportedProvider,
        txDefaults?: Partial<TxData>,
        logDecodeDependencies?: { [contractName: string]: ContractAbi },
        deployedBytecode: string | undefined = ERC721TokenContract.deployedBytecode,
    ) {
        super(
            'ERC721Token',
            ERC721TokenContract.ABI(),
            address,
            supportedProvider,
            txDefaults,
            logDecodeDependencies,
            deployedBytecode,
        );
        classUtils.bindAll(this, ['_abiEncoderByFunctionSignature', 'address', '_web3Wrapper']);
        this._subscriptionManager = new SubscriptionManager<ERC721TokenEventArgs, ERC721TokenEvents>(
            ERC721TokenContract.ABI(),
            this._web3Wrapper,
        );
    }
}

// tslint:disable:max-file-line-count
// tslint:enable:no-unbound-method no-parameter-reassignment no-consecutive-blank-lines ordered-imports align
// tslint:enable:trailing-comma whitespace no-trailing-whitespace<|MERGE_RESOLUTION|>--- conflicted
+++ resolved
@@ -59,109 +59,7 @@
 // tslint:disable-next-line:class-name
 export class ERC721TokenContract extends BaseContract {
     public static deployedBytecode =
-<<<<<<< HEAD
-        '0x608060405234801561001057600080fd5b50600436106100a35760003560e01c80636352211e11610076578063a22cb4651161005b578063a22cb46514610211578063b88d4fde1461024c578063e985e9c5146102e9576100a3565b80636352211e146101af57806370a08231146101cc576100a3565b8063081812fc146100a8578063095ea7b3146100ee57806323b872dd1461012957806342842e0e1461016c575b600080fd5b6100c5600480360360208110156100be57600080fd5b5035610338565b6040805173ffffffffffffffffffffffffffffffffffffffff9092168252519081900360200190f35b6101276004803603604081101561010457600080fd5b5073ffffffffffffffffffffffffffffffffffffffff8135169060200135610360565b005b6101276004803603606081101561013f57600080fd5b5073ffffffffffffffffffffffffffffffffffffffff813581169160208101359091169060400135610482565b6101276004803603606081101561018257600080fd5b5073ffffffffffffffffffffffffffffffffffffffff8135811691602081013590911690604001356107ef565b6100c5600480360360208110156101c557600080fd5b5035610989565b6101ff600480360360208110156101e257600080fd5b503573ffffffffffffffffffffffffffffffffffffffff16610a20565b60408051918252519081900360200190f35b6101276004803603604081101561022757600080fd5b5073ffffffffffffffffffffffffffffffffffffffff81351690602001351515610acd565b6101276004803603608081101561026257600080fd5b73ffffffffffffffffffffffffffffffffffffffff8235811692602081013590911691604082013591908101906080810160608201356401000000008111156102aa57600080fd5b8201836020820111156102bc57600080fd5b803590602001918460018302840111640100000000831117156102de57600080fd5b509092509050610b66565b610324600480360360408110156102ff57600080fd5b5073ffffffffffffffffffffffffffffffffffffffff81358116916020013516610d31565b604080519115158252519081900360200190f35b60009081526001602052604090205473ffffffffffffffffffffffffffffffffffffffff1690565b600061036b82610989565b90503373ffffffffffffffffffffffffffffffffffffffff8216148061039657506103968133610d31565b61040157604080517f08c379a000000000000000000000000000000000000000000000000000000000815260206004820152601560248201527f4552433732315f494e56414c49445f53454e4445520000000000000000000000604482015290519081900360640190fd5b60008281526001602052604080822080547fffffffffffffffffffffffff00000000000000000000000000000000000000001673ffffffffffffffffffffffffffffffffffffffff87811691821790925591518593918516917f8c5be1e5ebec7d5bd14f71427d1e84f3dd0314c0f7b2291e5b200ac8c7c3b92591a4505050565b73ffffffffffffffffffffffffffffffffffffffff821661050457604080517f08c379a000000000000000000000000000000000000000000000000000000000815260206004820152601660248201527f4552433732315f5a45524f5f544f5f4144445245535300000000000000000000604482015290519081900360640190fd5b600061050f82610989565b90508073ffffffffffffffffffffffffffffffffffffffff168473ffffffffffffffffffffffffffffffffffffffff16146105ab57604080517f08c379a000000000000000000000000000000000000000000000000000000000815260206004820152601560248201527f4552433732315f4f574e45525f4d49534d415443480000000000000000000000604482015290519081900360640190fd5b3360006105b784610338565b90508273ffffffffffffffffffffffffffffffffffffffff168273ffffffffffffffffffffffffffffffffffffffff1614806105f857506105f88383610d31565b8061062e57508173ffffffffffffffffffffffffffffffffffffffff168173ffffffffffffffffffffffffffffffffffffffff16145b61069957604080517f08c379a000000000000000000000000000000000000000000000000000000000815260206004820152601660248201527f4552433732315f494e56414c49445f5350454e44455200000000000000000000604482015290519081900360640190fd5b73ffffffffffffffffffffffffffffffffffffffff8116156106ea57600084815260016020526040902080547fffffffffffffffffffffffff00000000000000000000000000000000000000001690555b60008481526020818152604080832080547fffffffffffffffffffffffff00000000000000000000000000000000000000001673ffffffffffffffffffffffffffffffffffffffff8a811691909117909155891683526002909152902054610753906001610d6c565b73ffffffffffffffffffffffffffffffffffffffff8088166000908152600260205260408082209390935590871681522054610790906001610d90565b73ffffffffffffffffffffffffffffffffffffffff808716600081815260026020526040808220949094559251879391928a16917fddf252ad1be2c89b69c2b068fc378daa952ba7f163c4a11628f55a4df523b3ef91a4505050505050565b6107fa838383610482565b813b801561098357604080517f150b7a0200000000000000000000000000000000000000000000000000000000815233600482015273ffffffffffffffffffffffffffffffffffffffff8681166024830152604482018590526080606483015260006084830181905292519086169163150b7a029160c480830192602092919082900301818787803b15801561088f57600080fd5b505af11580156108a3573d6000803e3d6000fd5b505050506040513d60208110156108b957600080fd5b505160405190915080602f610e5b8239602f01905060405180910390207bffffffffffffffffffffffffffffffffffffffffffffffffffffffff1916817bffffffffffffffffffffffffffffffffffffffffffffffffffffffff19161461098157604080517f08c379a000000000000000000000000000000000000000000000000000000000815260206004820152601760248201527f4552433732315f494e56414c49445f53454c4543544f52000000000000000000604482015290519081900360640190fd5b505b50505050565b60008181526020819052604081205473ffffffffffffffffffffffffffffffffffffffff1680610a1a57604080517f08c379a000000000000000000000000000000000000000000000000000000000815260206004820152601160248201527f4552433732315f5a45524f5f4f574e4552000000000000000000000000000000604482015290519081900360640190fd5b92915050565b600073ffffffffffffffffffffffffffffffffffffffff8216610aa457604080517f08c379a000000000000000000000000000000000000000000000000000000000815260206004820152601160248201527f4552433732315f5a45524f5f4f574e4552000000000000000000000000000000604482015290519081900360640190fd5b5073ffffffffffffffffffffffffffffffffffffffff1660009081526002602052604090205490565b33600081815260036020908152604080832073ffffffffffffffffffffffffffffffffffffffff87168085529083529281902080547fffffffffffffffffffffffffffffffffffffffffffffffffffffffffffffff0016861515908117909155815190815290519293927f17307eab39ab6107e8899845ad3d59bd9653f200f220920489ca2b5937696c31929181900390910190a35050565b610b71858585610482565b833b8015610d29576040517f150b7a02000000000000000000000000000000000000000000000000000000008152336004820181815273ffffffffffffffffffffffffffffffffffffffff89811660248501526044840188905260806064850190815260848501879052600094918a169363150b7a029390928c928b928b928b929060a401848480828437600081840152601f19601f8201169050808301925050509650505050505050602060405180830381600087803b158015610c3557600080fd5b505af1158015610c49573d6000803e3d6000fd5b505050506040513d6020811015610c5f57600080fd5b505160405190915080602f610e5b8239602f01905060405180910390207bffffffffffffffffffffffffffffffffffffffffffffffffffffffff1916817bffffffffffffffffffffffffffffffffffffffffffffffffffffffff191614610d2757604080517f08c379a000000000000000000000000000000000000000000000000000000000815260206004820152601760248201527f4552433732315f494e56414c49445f53454c4543544f52000000000000000000604482015290519081900360640190fd5b505b505050505050565b73ffffffffffffffffffffffffffffffffffffffff918216600090815260036020908152604080832093909416825291909152205460ff1690565b600082821115610d8a57610d8a610d8560028585610db3565b610e52565b50900390565b600082820183811015610dac57610dac610d8560008686610db3565b9392505050565b606063e946c1bb60e01b84848460405160240180846003811115610dd357fe5b60ff1681526020018381526020018281526020019350505050604051602081830303815290604052907bffffffffffffffffffffffffffffffffffffffffffffffffffffffff19166020820180517bffffffffffffffffffffffffffffffffffffffffffffffffffffffff838183161783525050505090509392505050565b805160208201fdfe6f6e455243373231526563656976656428616464726573732c616464726573732c75696e743235362c627974657329a265627a7a72315820f19df649af87dc79d99cb6439a24ea2d10dfe47a300e66c99f0a0354b183378b64736f6c634300050b0032';
-    /**
-     * Throws if `_tokenId` is not a valid NFT.
-     */
-    public getApproved = {
-        /**
-         * Sends a read-only call to the contract method. Returns the result that would happen if one were to send an
-         * Ethereum transaction to this method, given the current state of the blockchain. Calls do not cost gas
-         * since they don't modify state.
-         * @param _tokenId The NFT to find the approved address for
-         * @returns The approved address for this NFT, or the zero address if there is none
-         */
-        async callAsync(
-            _tokenId: BigNumber,
-            callData: Partial<CallData> = {},
-            defaultBlock?: BlockParam,
-        ): Promise<string> {
-            assert.isBigNumber('_tokenId', _tokenId);
-            assert.doesConformToSchema('callData', callData, schemas.callDataSchema, [
-                schemas.addressSchema,
-                schemas.numberSchema,
-                schemas.jsNumber,
-            ]);
-            if (defaultBlock !== undefined) {
-                assert.isBlockParam('defaultBlock', defaultBlock);
-            }
-            const self = (this as any) as ERC721TokenContract;
-            const encodedData = self._strictEncodeArguments('getApproved(uint256)', [_tokenId]);
-            const callDataWithDefaults = await BaseContract._applyDefaultsToTxDataAsync(
-                {
-                    to: self.address,
-                    ...callData,
-                    data: encodedData,
-                },
-                self._web3Wrapper.getContractDefaults(),
-            );
-            callDataWithDefaults.from = callDataWithDefaults.from
-                ? callDataWithDefaults.from.toLowerCase()
-                : callDataWithDefaults.from;
-            let rawCallResult;
-            try {
-                rawCallResult = await self._web3Wrapper.callAsync(callDataWithDefaults, defaultBlock);
-            } catch (err) {
-                BaseContract._throwIfThrownErrorIsRevertError(err);
-                throw err;
-            }
-            BaseContract._throwIfCallResultIsRevertError(rawCallResult);
-            const abiEncoder = self._lookupAbiEncoder('getApproved(uint256)');
-            // tslint:disable boolean-naming
-            const result = abiEncoder.strictDecodeReturnValue<string>(rawCallResult);
-            // tslint:enable boolean-naming
-            return result;
-        },
-        /**
-         * Returns the ABI encoded transaction data needed to send an Ethereum transaction calling this method. Before
-         * sending the Ethereum tx, this encoded tx data can first be sent to a separate signing service or can be used
-         * to create a 0x transaction (see protocol spec for more details).
-         * @param _tokenId The NFT to find the approved address for
-         * @returns The ABI encoded transaction data as a string
-         */
-        getABIEncodedTransactionData(_tokenId: BigNumber): string {
-            assert.isBigNumber('_tokenId', _tokenId);
-            const self = (this as any) as ERC721TokenContract;
-            const abiEncodedTransactionData = self._strictEncodeArguments('getApproved(uint256)', [_tokenId]);
-            return abiEncodedTransactionData;
-        },
-        /**
-         * Decode the ABI-encoded transaction data into its input arguments
-         * @param callData The ABI-encoded transaction data
-         * @returns An array representing the input arguments in order. Keynames of nested structs are preserved.
-         */
-        getABIDecodedTransactionData(callData: string): BigNumber {
-            const self = (this as any) as ERC721TokenContract;
-            const abiEncoder = self._lookupAbiEncoder('getApproved(uint256)');
-            // tslint:disable boolean-naming
-            const abiDecodedCallData = abiEncoder.strictDecode<BigNumber>(callData);
-            return abiDecodedCallData;
-        },
-        /**
-         * Decode the ABI-encoded return data from a transaction
-         * @param returnData the data returned after transaction execution
-         * @returns An array representing the output results in order.  Keynames of nested structs are preserved.
-         */
-        getABIDecodedReturnData(returnData: string): string {
-            const self = (this as any) as ERC721TokenContract;
-            const abiEncoder = self._lookupAbiEncoder('getApproved(uint256)');
-            // tslint:disable boolean-naming
-            const abiDecodedReturnData = abiEncoder.strictDecodeReturnValue<string>(returnData);
-            return abiDecodedReturnData;
-        },
-        /**
-         * Returns the 4 byte function selector as a hex string.
-         */
-        getSelector(): string {
-            const self = (this as any) as ERC721TokenContract;
-            const abiEncoder = self._lookupAbiEncoder('getApproved(uint256)');
-            return abiEncoder.getSelector();
-        },
-    };
-=======
         '0x608060405234801561001057600080fd5b50600436106100a35760003560e01c80636352211e11610076578063a22cb4651161005b578063a22cb46514610211578063b88d4fde1461024c578063e985e9c5146102e9576100a3565b80636352211e146101af57806370a08231146101cc576100a3565b8063081812fc146100a8578063095ea7b3146100ee57806323b872dd1461012957806342842e0e1461016c575b600080fd5b6100c5600480360360208110156100be57600080fd5b5035610338565b6040805173ffffffffffffffffffffffffffffffffffffffff9092168252519081900360200190f35b6101276004803603604081101561010457600080fd5b5073ffffffffffffffffffffffffffffffffffffffff8135169060200135610360565b005b6101276004803603606081101561013f57600080fd5b5073ffffffffffffffffffffffffffffffffffffffff813581169160208101359091169060400135610482565b6101276004803603606081101561018257600080fd5b5073ffffffffffffffffffffffffffffffffffffffff8135811691602081013590911690604001356107ef565b6100c5600480360360208110156101c557600080fd5b5035610989565b6101ff600480360360208110156101e257600080fd5b503573ffffffffffffffffffffffffffffffffffffffff16610a20565b60408051918252519081900360200190f35b6101276004803603604081101561022757600080fd5b5073ffffffffffffffffffffffffffffffffffffffff81351690602001351515610acd565b6101276004803603608081101561026257600080fd5b73ffffffffffffffffffffffffffffffffffffffff8235811692602081013590911691604082013591908101906080810160608201356401000000008111156102aa57600080fd5b8201836020820111156102bc57600080fd5b803590602001918460018302840111640100000000831117156102de57600080fd5b509092509050610b66565b610324600480360360408110156102ff57600080fd5b5073ffffffffffffffffffffffffffffffffffffffff81358116916020013516610d31565b604080519115158252519081900360200190f35b60009081526001602052604090205473ffffffffffffffffffffffffffffffffffffffff1690565b600061036b82610989565b90503373ffffffffffffffffffffffffffffffffffffffff8216148061039657506103968133610d31565b61040157604080517f08c379a000000000000000000000000000000000000000000000000000000000815260206004820152601560248201527f4552433732315f494e56414c49445f53454e4445520000000000000000000000604482015290519081900360640190fd5b60008281526001602052604080822080547fffffffffffffffffffffffff00000000000000000000000000000000000000001673ffffffffffffffffffffffffffffffffffffffff87811691821790925591518593918516917f8c5be1e5ebec7d5bd14f71427d1e84f3dd0314c0f7b2291e5b200ac8c7c3b92591a4505050565b73ffffffffffffffffffffffffffffffffffffffff821661050457604080517f08c379a000000000000000000000000000000000000000000000000000000000815260206004820152601660248201527f4552433732315f5a45524f5f544f5f4144445245535300000000000000000000604482015290519081900360640190fd5b600061050f82610989565b90508073ffffffffffffffffffffffffffffffffffffffff168473ffffffffffffffffffffffffffffffffffffffff16146105ab57604080517f08c379a000000000000000000000000000000000000000000000000000000000815260206004820152601560248201527f4552433732315f4f574e45525f4d49534d415443480000000000000000000000604482015290519081900360640190fd5b3360006105b784610338565b90508273ffffffffffffffffffffffffffffffffffffffff168273ffffffffffffffffffffffffffffffffffffffff1614806105f857506105f88383610d31565b8061062e57508173ffffffffffffffffffffffffffffffffffffffff168173ffffffffffffffffffffffffffffffffffffffff16145b61069957604080517f08c379a000000000000000000000000000000000000000000000000000000000815260206004820152601660248201527f4552433732315f494e56414c49445f5350454e44455200000000000000000000604482015290519081900360640190fd5b73ffffffffffffffffffffffffffffffffffffffff8116156106ea57600084815260016020526040902080547fffffffffffffffffffffffff00000000000000000000000000000000000000001690555b60008481526020818152604080832080547fffffffffffffffffffffffff00000000000000000000000000000000000000001673ffffffffffffffffffffffffffffffffffffffff8a811691909117909155891683526002909152902054610753906001610d6c565b73ffffffffffffffffffffffffffffffffffffffff8088166000908152600260205260408082209390935590871681522054610790906001610d90565b73ffffffffffffffffffffffffffffffffffffffff808716600081815260026020526040808220949094559251879391928a16917fddf252ad1be2c89b69c2b068fc378daa952ba7f163c4a11628f55a4df523b3ef91a4505050505050565b6107fa838383610482565b813b801561098357604080517f150b7a0200000000000000000000000000000000000000000000000000000000815233600482015273ffffffffffffffffffffffffffffffffffffffff8681166024830152604482018590526080606483015260006084830181905292519086169163150b7a029160c480830192602092919082900301818787803b15801561088f57600080fd5b505af11580156108a3573d6000803e3d6000fd5b505050506040513d60208110156108b957600080fd5b505160405190915080602f610e5b8239602f01905060405180910390207bffffffffffffffffffffffffffffffffffffffffffffffffffffffff1916817bffffffffffffffffffffffffffffffffffffffffffffffffffffffff19161461098157604080517f08c379a000000000000000000000000000000000000000000000000000000000815260206004820152601760248201527f4552433732315f494e56414c49445f53454c4543544f52000000000000000000604482015290519081900360640190fd5b505b50505050565b60008181526020819052604081205473ffffffffffffffffffffffffffffffffffffffff1680610a1a57604080517f08c379a000000000000000000000000000000000000000000000000000000000815260206004820152601160248201527f4552433732315f5a45524f5f4f574e4552000000000000000000000000000000604482015290519081900360640190fd5b92915050565b600073ffffffffffffffffffffffffffffffffffffffff8216610aa457604080517f08c379a000000000000000000000000000000000000000000000000000000000815260206004820152601160248201527f4552433732315f5a45524f5f4f574e4552000000000000000000000000000000604482015290519081900360640190fd5b5073ffffffffffffffffffffffffffffffffffffffff1660009081526002602052604090205490565b33600081815260036020908152604080832073ffffffffffffffffffffffffffffffffffffffff87168085529083529281902080547fffffffffffffffffffffffffffffffffffffffffffffffffffffffffffffff0016861515908117909155815190815290519293927f17307eab39ab6107e8899845ad3d59bd9653f200f220920489ca2b5937696c31929181900390910190a35050565b610b71858585610482565b833b8015610d29576040517f150b7a02000000000000000000000000000000000000000000000000000000008152336004820181815273ffffffffffffffffffffffffffffffffffffffff89811660248501526044840188905260806064850190815260848501879052600094918a169363150b7a029390928c928b928b928b929060a401848480828437600081840152601f19601f8201169050808301925050509650505050505050602060405180830381600087803b158015610c3557600080fd5b505af1158015610c49573d6000803e3d6000fd5b505050506040513d6020811015610c5f57600080fd5b505160405190915080602f610e5b8239602f01905060405180910390207bffffffffffffffffffffffffffffffffffffffffffffffffffffffff1916817bffffffffffffffffffffffffffffffffffffffffffffffffffffffff191614610d2757604080517f08c379a000000000000000000000000000000000000000000000000000000000815260206004820152601760248201527f4552433732315f494e56414c49445f53454c4543544f52000000000000000000604482015290519081900360640190fd5b505b505050505050565b73ffffffffffffffffffffffffffffffffffffffff918216600090815260036020908152604080832093909416825291909152205460ff1690565b600082821115610d8a57610d8a610d8560028585610db3565b610e52565b50900390565b600082820183811015610dac57610dac610d8560008686610db3565b9392505050565b606063e946c1bb60e01b84848460405160240180846003811115610dd357fe5b60ff1681526020018381526020018281526020019350505050604051602081830303815290604052907bffffffffffffffffffffffffffffffffffffffffffffffffffffffff19166020820180517bffffffffffffffffffffffffffffffffffffffffffffffffffffffff838183161783525050505090509392505050565b805160208201fdfe6f6e455243373231526563656976656428616464726573732c616464726573732c75696e743235362c627974657329a265627a7a723158204bc74831490bca4fbe1805808d58d6b0e12f618a37565e744e91d8dc73dc18b164736f6c634300050c0032';
->>>>>>> ccf40fd6
     /**
      * The zero address indicates there is no approved address.
      * Throws unless `msg.sender` is the current NFT owner, or an authorized
@@ -472,6 +370,14 @@
             const abiDecodedReturnData = abiEncoder.strictDecodeReturnValue<BigNumber>(returnData);
             return abiDecodedReturnData;
         },
+        /**
+         * Returns the 4 byte function selector as a hex string.
+         */
+        getSelector(): string {
+            const self = (this as any) as ERC721TokenContract;
+            const abiEncoder = self._lookupAbiEncoder('balanceOf(address)');
+            return abiEncoder.getSelector();
+        },
     };
     /**
      * Throws if `_tokenId` is not a valid NFT.
@@ -561,6 +467,14 @@
             // tslint:disable boolean-naming
             const abiDecodedReturnData = abiEncoder.strictDecodeReturnValue<string>(returnData);
             return abiDecodedReturnData;
+        },
+        /**
+         * Returns the 4 byte function selector as a hex string.
+         */
+        getSelector(): string {
+            const self = (this as any) as ERC721TokenContract;
+            const abiEncoder = self._lookupAbiEncoder('getApproved(uint256)');
+            return abiEncoder.getSelector();
         },
     };
     public isApprovedForAll = {
@@ -660,6 +574,14 @@
             const abiDecodedReturnData = abiEncoder.strictDecodeReturnValue<boolean>(returnData);
             return abiDecodedReturnData;
         },
+        /**
+         * Returns the 4 byte function selector as a hex string.
+         */
+        getSelector(): string {
+            const self = (this as any) as ERC721TokenContract;
+            const abiEncoder = self._lookupAbiEncoder('isApprovedForAll(address,address)');
+            return abiEncoder.getSelector();
+        },
     };
     /**
      * NFTs assigned to zero address are considered invalid, and queries
@@ -756,7 +678,7 @@
          */
         getSelector(): string {
             const self = (this as any) as ERC721TokenContract;
-            const abiEncoder = self._lookupAbiEncoder('transferFrom(address,address,uint256)');
+            const abiEncoder = self._lookupAbiEncoder('ownerOf(uint256)');
             return abiEncoder.getSelector();
         },
     };
@@ -1159,23 +1081,6 @@
             );
             return txHash;
         },
-<<<<<<< HEAD
-        /**
-         * Returns the 4 byte function selector as a hex string.
-         */
-        getSelector(): string {
-            const self = (this as any) as ERC721TokenContract;
-            const abiEncoder = self._lookupAbiEncoder('ownerOf(uint256)');
-            return abiEncoder.getSelector();
-        },
-    };
-    /**
-     * NFTs assigned to the zero address are considered invalid, and this
-     * function throws for queries about the zero address.
-     */
-    public balanceOf = {
-=======
->>>>>>> ccf40fd6
         /**
          * Sends a read-only call to the contract method. Returns the result that would happen if one were to send an
          * Ethereum transaction to this method, given the current state of the blockchain. Calls do not cost gas
@@ -1288,7 +1193,7 @@
          */
         getSelector(): string {
             const self = (this as any) as ERC721TokenContract;
-            const abiEncoder = self._lookupAbiEncoder('balanceOf(address)');
+            const abiEncoder = self._lookupAbiEncoder('safeTransferFrom(address,address,uint256,bytes)');
             return abiEncoder.getSelector();
         },
     };
@@ -1649,19 +1554,6 @@
             const txHash = await (this as any).transferFrom.sendTransactionAsync(_from, _to, _tokenId, txData);
             return txHash;
         },
-<<<<<<< HEAD
-        /**
-         * Returns the 4 byte function selector as a hex string.
-         */
-        getSelector(): string {
-            const self = (this as any) as ERC721TokenContract;
-            const abiEncoder = self._lookupAbiEncoder('safeTransferFrom(address,address,uint256,bytes)');
-            return abiEncoder.getSelector();
-        },
-    };
-    public isApprovedForAll = {
-=======
->>>>>>> ccf40fd6
         /**
          * Sends a read-only call to the contract method. Returns the result that would happen if one were to send an
          * Ethereum transaction to this method, given the current state of the blockchain. Calls do not cost gas
@@ -1769,7 +1661,7 @@
          */
         getSelector(): string {
             const self = (this as any) as ERC721TokenContract;
-            const abiEncoder = self._lookupAbiEncoder('isApprovedForAll(address,address)');
+            const abiEncoder = self._lookupAbiEncoder('transferFrom(address,address,uint256)');
             return abiEncoder.getSelector();
         },
     };
