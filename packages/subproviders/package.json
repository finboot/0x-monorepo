--- conflicted
+++ resolved
@@ -52,12 +52,7 @@
         "web3-provider-engine": "14.0.6"
     },
     "devDependencies": {
-<<<<<<< HEAD
-        "@0xproject/tslint-config": "^1.0.4",
-=======
-        "@0xproject/monorepo-scripts": "^1.0.5",
         "@0xproject/tslint-config": "^1.0.5",
->>>>>>> fadd292e
         "@types/bip39": "^2.4.0",
         "@types/bn.js": "^4.11.0",
         "@types/ethereumjs-tx": "^1.0.0",
