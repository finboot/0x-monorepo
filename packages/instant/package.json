{
    "name": "@0x/instant",
    "version": "0.0.3",
    "engines": {
        "node": ">=6.12"
    },
    "private": true,
    "description": "0x Instant React Component",
    "main": "lib/src/index.js",
    "types": "lib/src/index.d.ts",
    "scripts": {
        "build": "yarn build:all",
        "build:all": "run-p build:umd:prod build:commonjs",
        "build:umd:prod": "webpack --mode production",
        "build:commonjs": "tsc -b",
        "build:ci": "yarn build",
        "watch_without_deps": "tsc -w",
        "dev": "webpack-dev-server --mode development",
        "lint": "tslint --project .",
        "test": "jest",
        "test:coverage": "jest --coverage",
        "rebuild_and_test": "run-s clean build test",
        "test:circleci": "yarn test:coverage",
        "clean": "shx rm -rf lib coverage scripts",
        "manual:postpublish": "yarn build; node ./scripts/postpublish.js"
    },
    "config": {
        "postpublish": {
            "assets": [
                "packages/instant/public/index.js",
                "packages/instant/public/index.min.js"
            ]
        }
    },
    "repository": {
        "type": "git",
        "url": "https://github.com/0xProject/0x-monorepo.git"
    },
    "author": "Francesco Agosti",
    "license": "Apache-2.0",
    "bugs": {
        "url": "https://github.com/0xProject/0x-monorepo/issues"
    },
    "homepage": "https://github.com/0xProject/0x-monorepo/packages/instant/README.md",
    "dependencies": {
<<<<<<< HEAD
        "@0xproject/asset-buyer": "^2.0.0",
        "@0xproject/order-utils": "^1.0.7",
        "@0xproject/types": "^1.1.4",
        "@0xproject/typescript-typings": "^2.0.2",
        "@0xproject/utils": "^2.0.2",
        "@0xproject/web3-wrapper": "^3.0.3",
        "ethereum-types": "^1.0.11",
=======
        "@0x/asset-buyer": "^2.1.0",
        "@0x/types": "^1.2.0",
        "@0x/typescript-typings": "^3.0.3",
        "@0x/utils": "^2.0.3",
        "@0x/web3-wrapper": "^3.1.0",
        "ethereum-types": "^1.1.1",
>>>>>>> 65d85ca5
        "lodash": "^4.17.10",
        "polished": "^2.2.0",
        "react": "^16.5.2",
        "react-dom": "^16.5.2",
        "react-redux": "^5.0.7",
        "redux": "^4.0.0",
        "redux-devtools-extension": "^2.13.5",
        "styled-components": "^3.4.9",
        "ts-optchain": "^0.1.1"
    },
    "devDependencies": {
        "@0x/tslint-config": "^1.0.9",
        "@types/enzyme": "^3.1.14",
        "@types/enzyme-adapter-react-16": "^1.0.3",
        "@types/jest": "^23.3.5",
        "@types/lodash": "^4.14.116",
        "@types/node": "*",
        "@types/react": "^16.4.16",
        "@types/react-dom": "^16.0.8",
        "@types/react-redux": "^6.0.9",
        "@types/redux": "^3.6.0",
        "awesome-typescript-loader": "^5.2.1",
        "enzyme": "^3.6.0",
        "enzyme-adapter-react-16": "^1.5.0",
        "jest": "^23.6.0",
        "make-promises-safe": "^1.1.0",
        "npm-run-all": "^4.1.2",
        "nyc": "^11.0.1",
        "shx": "^0.2.2",
        "ts-jest": "^23.10.3",
        "tslint": "5.11.0",
        "typedoc": "0.13.0",
        "typescript": "3.0.1",
        "webpack": "^4.20.2",
        "webpack-cli": "^3.1.1",
        "webpack-dev-server": "^3.1.9"
    },
    "publishConfig": {
        "access": "private"
    }
}<|MERGE_RESOLUTION|>--- conflicted
+++ resolved
@@ -43,22 +43,13 @@
     },
     "homepage": "https://github.com/0xProject/0x-monorepo/packages/instant/README.md",
     "dependencies": {
-<<<<<<< HEAD
-        "@0xproject/asset-buyer": "^2.0.0",
-        "@0xproject/order-utils": "^1.0.7",
-        "@0xproject/types": "^1.1.4",
-        "@0xproject/typescript-typings": "^2.0.2",
-        "@0xproject/utils": "^2.0.2",
-        "@0xproject/web3-wrapper": "^3.0.3",
-        "ethereum-types": "^1.0.11",
-=======
         "@0x/asset-buyer": "^2.1.0",
+        "@0x/order-utils": "^2.0.0",
         "@0x/types": "^1.2.0",
         "@0x/typescript-typings": "^3.0.3",
         "@0x/utils": "^2.0.3",
         "@0x/web3-wrapper": "^3.1.0",
         "ethereum-types": "^1.1.1",
->>>>>>> 65d85ca5
         "lodash": "^4.17.10",
         "polished": "^2.2.0",
         "react": "^16.5.2",
