import { AssetProxyId } from '@0x/types';
import * as _ from 'lodash';

import { BIG_NUMBER_ZERO } from '../constants';
<<<<<<< HEAD
import { AccountState } from '../types';
=======
import { ERC20Asset } from '../types';
>>>>>>> 117e2f58
import { assetUtils } from '../util/asset';
import { buyQuoteUpdater } from '../util/buy_quote_updater';
import { coinbaseApi } from '../util/coinbase_api';
import { errorFlasher } from '../util/error_flasher';

import { actions } from './actions';
import { Store } from './store';

export const asyncData = {
    fetchEthPriceAndDispatchToStore: async (store: Store) => {
        try {
            const ethUsdPrice = await coinbaseApi.getEthUsdPrice();
            store.dispatch(actions.updateEthUsdPrice(ethUsdPrice));
        } catch (e) {
            const errorMessage = 'Error fetching ETH/USD price';
            errorFlasher.flashNewErrorMessage(store.dispatch, errorMessage);
            store.dispatch(actions.updateEthUsdPrice(BIG_NUMBER_ZERO));
        }
    },
    fetchAvailableAssetDatasAndDispatchToStore: async (store: Store) => {
        const { providerState, assetMetaDataMap, network } = store.getState();
        const assetBuyer = providerState.assetBuyer;
        try {
            const assetDatas = await assetBuyer.getAvailableAssetDatasAsync();
            const assets = assetUtils.createAssetsFromAssetDatas(assetDatas, assetMetaDataMap, network);
            store.dispatch(actions.setAvailableAssets(assets));
        } catch (e) {
            const errorMessage = 'Could not find any assets';
            errorFlasher.flashNewErrorMessage(store.dispatch, errorMessage);
            // On error, just specify that none are available
            store.dispatch(actions.setAvailableAssets([]));
        }
    },
<<<<<<< HEAD
    fetchAccountInfoAndDispatchToStore: async (store: Store) => {
        const { providerState } = store.getState();
        const web3Wrapper = providerState.web3Wrapper;
        if (providerState.account.state !== AccountState.Loading) {
            store.dispatch(actions.setAccountStateLoading());
        }
        let availableAddresses: string[];
        try {
            availableAddresses = await web3Wrapper.getAvailableAddressesAsync();
        } catch (e) {
            store.dispatch(actions.setAccountStateError());
            return;
        }
        if (!_.isEmpty(availableAddresses)) {
            const activeAddress = availableAddresses[0];
            store.dispatch(actions.setAccountStateReady(activeAddress));
            await asyncData.fetchAccountBalanceAndDispatchToStore(store);
        } else {
            store.dispatch(actions.setAccountStateLocked());
        }
    },
    fetchAccountBalanceAndDispatchToStore: async (store: Store) => {
        const { providerState } = store.getState();
        const web3Wrapper = providerState.web3Wrapper;
        const account = providerState.account;
        if (account.state !== AccountState.Ready) {
            return;
        }
        try {
            const ethBalanceInWei = await web3Wrapper.getBalanceInWeiAsync(account.address);
            store.dispatch(actions.updateAccountEthBalance(ethBalanceInWei));
        } catch (e) {
            // leave balance as is
            return;
=======
    fetchCurrentBuyQuoteAndDispatchToStore: async (store: Store) => {
        const { providerState, selectedAsset, selectedAssetAmount, affiliateInfo } = store.getState();
        const assetBuyer = providerState.assetBuyer;
        if (
            !_.isUndefined(selectedAssetAmount) &&
            !_.isUndefined(selectedAsset) &&
            selectedAsset.metaData.assetProxyId === AssetProxyId.ERC20
        ) {
            await buyQuoteUpdater.updateBuyQuoteAsync(
                assetBuyer,
                store.dispatch,
                selectedAsset as ERC20Asset,
                selectedAssetAmount,
                affiliateInfo,
            );
>>>>>>> 117e2f58
        }
    },
};<|MERGE_RESOLUTION|>--- conflicted
+++ resolved
@@ -2,11 +2,7 @@
 import * as _ from 'lodash';
 
 import { BIG_NUMBER_ZERO } from '../constants';
-<<<<<<< HEAD
-import { AccountState } from '../types';
-=======
-import { ERC20Asset } from '../types';
->>>>>>> 117e2f58
+import { AccountState, ERC20Asset } from '../types';
 import { assetUtils } from '../util/asset';
 import { buyQuoteUpdater } from '../util/buy_quote_updater';
 import { coinbaseApi } from '../util/coinbase_api';
@@ -40,7 +36,6 @@
             store.dispatch(actions.setAvailableAssets([]));
         }
     },
-<<<<<<< HEAD
     fetchAccountInfoAndDispatchToStore: async (store: Store) => {
         const { providerState } = store.getState();
         const web3Wrapper = providerState.web3Wrapper;
@@ -75,7 +70,8 @@
         } catch (e) {
             // leave balance as is
             return;
-=======
+        }
+    },
     fetchCurrentBuyQuoteAndDispatchToStore: async (store: Store) => {
         const { providerState, selectedAsset, selectedAssetAmount, affiliateInfo } = store.getState();
         const assetBuyer = providerState.assetBuyer;
@@ -91,7 +87,6 @@
                 selectedAssetAmount,
                 affiliateInfo,
             );
->>>>>>> 117e2f58
         }
     },
 };