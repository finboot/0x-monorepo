import * as React from 'react';

import { AvailableERC20TokenSelector } from '../containers/available_erc20_token_selector';
import { ConnectedBuyOrderProgressOrPaymentMethod } from '../containers/connected_buy_order_progress_or_payment_method';
import { CurrentStandardSlidingPanel } from '../containers/current_standard_sliding_panel';
import { LatestBuyQuoteOrderDetails } from '../containers/latest_buy_quote_order_details';
import { LatestError } from '../containers/latest_error';
import { SelectedAssetBuyOrderStateButtons } from '../containers/selected_asset_buy_order_state_buttons';
import { SelectedAssetInstantHeading } from '../containers/selected_asset_instant_heading';
import { ColorOption } from '../style/theme';
import { zIndex } from '../style/z_index';
<<<<<<< HEAD
import { setupRollbar } from '../util/error_reporter';
=======
import { OrderProcessState, SlideAnimationState } from '../types';
>>>>>>> b961cb19

import { CSSReset } from './css_reset';
import { SlidingPanel } from './sliding_panel';
import { Container } from './ui/container';
import { Flex } from './ui/flex';

<<<<<<< HEAD
setupRollbar();

export interface ZeroExInstantContainerProps {}
=======
export interface ZeroExInstantContainerProps {
    orderProcessState: OrderProcessState;
}
>>>>>>> b961cb19
export interface ZeroExInstantContainerState {
    tokenSelectionPanelAnimationState: SlideAnimationState;
}

export class ZeroExInstantContainer extends React.Component<{}, ZeroExInstantContainerState> {
    public state = {
        tokenSelectionPanelAnimationState: 'none' as SlideAnimationState,
    };
    public render(): React.ReactNode {
        return (
            <React.Fragment>
                <CSSReset />
                <Container
                    width={{ default: '350px', sm: '100%' }}
                    height={{ default: 'auto', sm: '100%' }}
                    position="relative"
                >
                    <Container position="relative">
                        <LatestError />
                    </Container>
                    <Container
                        zIndex={zIndex.mainContainer}
                        position="relative"
                        backgroundColor={ColorOption.white}
                        borderRadius="3px"
                        hasBoxShadow={true}
                        overflow="hidden"
                        height="100%"
                    >
                        <Flex direction="column" justify="flex-start" height="100%">
                            <SelectedAssetInstantHeading onSelectAssetClick={this._handleSymbolClick} />
                            <ConnectedBuyOrderProgressOrPaymentMethod />
                            <LatestBuyQuoteOrderDetails />
                            <Container padding="20px" width="100%">
                                <SelectedAssetBuyOrderStateButtons />
                            </Container>
                        </Flex>
                        <SlidingPanel
                            animationState={this.state.tokenSelectionPanelAnimationState}
                            onClose={this._handlePanelClose}
                        >
                            <AvailableERC20TokenSelector onTokenSelect={this._handlePanelClose} />
                        </SlidingPanel>
                        <CurrentStandardSlidingPanel />
                    </Container>
                </Container>
            </React.Fragment>
        );
    }
    private readonly _handleSymbolClick = (): void => {
        this.setState({
            tokenSelectionPanelAnimationState: 'slidIn',
        });
    };
    private readonly _handlePanelClose = (): void => {
        this.setState({
            tokenSelectionPanelAnimationState: 'slidOut',
        });
    };
}<|MERGE_RESOLUTION|>--- conflicted
+++ resolved
@@ -9,31 +9,22 @@
 import { SelectedAssetInstantHeading } from '../containers/selected_asset_instant_heading';
 import { ColorOption } from '../style/theme';
 import { zIndex } from '../style/z_index';
-<<<<<<< HEAD
+import { SlideAnimationState } from '../types';
 import { setupRollbar } from '../util/error_reporter';
-=======
-import { OrderProcessState, SlideAnimationState } from '../types';
->>>>>>> b961cb19
 
 import { CSSReset } from './css_reset';
 import { SlidingPanel } from './sliding_panel';
 import { Container } from './ui/container';
 import { Flex } from './ui/flex';
 
-<<<<<<< HEAD
 setupRollbar();
 
 export interface ZeroExInstantContainerProps {}
-=======
-export interface ZeroExInstantContainerProps {
-    orderProcessState: OrderProcessState;
-}
->>>>>>> b961cb19
 export interface ZeroExInstantContainerState {
     tokenSelectionPanelAnimationState: SlideAnimationState;
 }
 
-export class ZeroExInstantContainer extends React.Component<{}, ZeroExInstantContainerState> {
+export class ZeroExInstantContainer extends React.Component<ZeroExInstantContainerProps, ZeroExInstantContainerState> {
     public state = {
         tokenSelectionPanelAnimationState: 'none' as SlideAnimationState,
     };
