[
    {
<<<<<<< HEAD
        "version": "4.3.0",
        "changes": [
            {
                "note": "Add `getSelector` method to all functions",
                "pr": 2224
            }
        ]
=======
        "version": "4.3.0-beta.0",
        "changes": [
            {
                "note": "Dependencies updated"
            }
        ],
        "timestamp": 1570135330
>>>>>>> ccf40fd6
    },
    {
        "version": "4.2.1",
        "changes": [
            {
                "note": "Redirect to `evmExecAsync` to use local EVM instead of eth_call for pure functions",
                "pr": 2108
            }
        ],
        "timestamp": 1568744790
    },
    {
        "version": "4.2.0",
        "changes": [
            {
                "note": "Provide a default set of templates for code generation, used when --template and --partials are left unspecified",
                "pr": 2082
            }
        ],
        "timestamp": 1567521715
    },
    {
        "timestamp": 1566446343,
        "version": "4.1.1",
        "changes": [
            {
                "note": "Dependencies updated"
            }
        ]
    },
    {
        "version": "4.1.0",
        "changes": [
            {
                "note": "Updated expected typescript output for cli tests to include `getABIDecodedTransactionData` and `getABIDecodedReturnData`",
                "pr": 2018
            },
            {
                "note": "Added tests for`getABIDecodedTransactionData` and `getABIDecodedReturnData` in contract wrappers.",
                "pr": 2018
            }
        ],
        "timestamp": 1565296576
    },
    {
        "version": "4.0.0",
        "changes": [
            {
                "note": "whitespace changes to generated Python code",
                "pr": 1996
            },
            {
                "note": "move Python Validator base class from generated code to common package",
                "pr": 1996
            },
            {
                "note": "Changed fundamental thing-to-be-wrapped from the contract to the contract method.  That is, now there is a base contract method wrapper class rather than a base contract wrapper class, and individual contract methods are represented by named classes inheriting from that base, and the different operations on a method are now represented by a nested-object dot notation, ie, WrappedContract.ContractMethod.call() and WrappedContract.ContractMethod.send_transaction().",
                "pr": 1996
            },
            {
                "note": "added gas estimation functionality to contract methods",
                "pr": 1996
            },
            {
                "note": "Python: fixed bug with methods returning multiple values",
                "pr": 1996
            },
            {
                "note": "Python: fixed bug with methods returning arrays of structs",
                "pr": 1996
            },
            {
                "note": "Python: fixed bug with methods that return a struct that contains another struct where the inner struct was not otherwise directly referenced by any method",
                "pr": 1996
            },
            {
                "note": "Python: fixed bug with tuples sometimes being used before they were declared",
                "pr": 1996
            },
            {
                "note": "Python: fixed bug with supporting overloaded methods",
                "pr": 1996
            }
        ]
    },
    {
        "version": "3.1.2",
        "changes": [
            {
                "note": "Dependencies updated"
            }
        ],
        "timestamp": 1564604963
    },
    {
        "version": "3.1.1",
        "changes": [
            {
                "note": "Python method parameters are now in snake case",
                "pr": 1919
            },
            {
                "note": "Python wrappers now support tuples in method parameters",
                "pr": 1919
            },
            {
                "note": "document Python method's bytes params as requiring UTF-8",
                "pr": 1919
            },
            {
                "note": "generate Python output into a contract-named folder, not a file (eg exchange/__init__.py rather than exchange.py) leaving space for user-defined additions to the same module, such as for custom types, as used by the Exchange wrapper's manually-written type aliases in the contract_wrappers.exchange.types Python module",
                "pr": 1919
            },
            {
                "note": "support for customizable parameter validation for Python wrappers",
                "pr": 1919
            },
            {
                "note": "wrap Python docstrings better, for pydocstyle compliance",
                "pr": 1919
            },
            {
                "note": "lots of fixes to satisfy linters of generated Python code",
                "pr": 1919
            }
        ],
        "timestamp": 1563957393
    },
    {
        "timestamp": 1563047529,
        "version": "2.1.1",
        "changes": [
            {
                "note": "Dependencies updated"
            }
        ]
    },
    {
        "version": "2.1.0",
        "changes": [
            {
                "note": "Initial support for Python",
                "pr": 1878
            }
        ],
        "timestamp": 1563006338
    },
    {
        "version": "2.0.11",
        "changes": [
            {
                "note": "Watch template files for changes",
                "pr": 1875
            }
        ]
    },
    {
        "timestamp": 1557507213,
        "version": "2.0.10",
        "changes": [
            {
                "note": "Dependencies updated"
            }
        ]
    },
    {
        "version": "2.0.9",
        "changes": [
            {
                "note": "Dependencies updated"
            }
        ],
        "timestamp": 1554997931
    },
    {
        "timestamp": 1553183790,
        "version": "2.0.8",
        "changes": [
            {
                "note": "Dependencies updated"
            }
        ]
    },
    {
        "timestamp": 1553091633,
        "version": "2.0.7",
        "changes": [
            {
                "note": "Dependencies updated"
            }
        ]
    },
    {
        "timestamp": 1551479279,
        "version": "2.0.6",
        "changes": [
            {
                "note": "Dependencies updated"
            }
        ]
    },
    {
        "timestamp": 1551220833,
        "version": "2.0.5",
        "changes": [
            {
                "note": "Dependencies updated"
            }
        ]
    },
    {
        "timestamp": 1551130135,
        "version": "2.0.4",
        "changes": [
            {
                "note": "Dependencies updated"
            }
        ]
    },
    {
        "timestamp": 1549733923,
        "version": "2.0.3",
        "changes": [
            {
                "note": "Dependencies updated"
            }
        ]
    },
    {
        "version": "2.0.2",
        "changes": [
            {
                "note": "Dependencies updated"
            }
        ],
        "timestamp": 1549547375
    },
    {
        "timestamp": 1549452781,
        "version": "2.0.1",
        "changes": [
            {
                "note": "Dependencies updated"
            }
        ]
    },
    {
        "version": "2.0.0",
        "changes": [
            {
                "note": "Upgrade the bignumber.js to v8.0.2",
                "pr": 1517
            }
        ],
        "timestamp": 1549373905
    },
    {
        "timestamp": 1547561734,
        "version": "1.0.22",
        "changes": [
            {
                "note": "Dependencies updated"
            }
        ]
    },
    {
        "timestamp": 1547225310,
        "version": "1.0.21",
        "changes": [
            {
                "note": "Dependencies updated"
            }
        ]
    },
    {
        "timestamp": 1547040760,
        "version": "1.0.20",
        "changes": [
            {
                "note": "Dependencies updated"
            }
        ]
    },
    {
        "version": "1.0.19",
        "changes": [
            {
                "note": "Dependencies updated"
            }
        ],
        "timestamp": 1544739608
    },
    {
        "version": "1.0.18",
        "changes": [
            {
                "note": "Dependencies updated"
            }
        ],
        "timestamp": 1544570656
    },
    {
        "timestamp": 1542821676,
        "version": "1.0.17",
        "changes": [
            {
                "note": "Dependencies updated"
            }
        ]
    },
    {
        "timestamp": 1542208198,
        "version": "1.0.16",
        "changes": [
            {
                "note": "Dependencies updated"
            }
        ]
    },
    {
        "version": "1.0.15",
        "changes": [
            {
                "note": "Dependencies updated"
            }
        ],
        "timestamp": 1541740904
    },
    {
        "timestamp": 1539871071,
        "version": "1.0.14",
        "changes": [
            {
                "note": "Dependencies updated"
            }
        ]
    },
    {
        "version": "1.0.13",
        "changes": [
            {
                "note": "Dependencies updated"
            }
        ],
        "timestamp": 1538693146
    },
    {
        "timestamp": 1538157789,
        "version": "1.0.12",
        "changes": [
            {
                "note": "Dependencies updated"
            }
        ]
    },
    {
        "timestamp": 1537907159,
        "version": "1.0.11",
        "changes": [
            {
                "note": "Dependencies updated"
            }
        ]
    },
    {
        "timestamp": 1537875740,
        "version": "1.0.10",
        "changes": [
            {
                "note": "Dependencies updated"
            }
        ]
    },
    {
        "timestamp": 1537541580,
        "version": "1.0.9",
        "changes": [
            {
                "note": "Dependencies updated"
            }
        ]
    },
    {
        "timestamp": 1536142250,
        "version": "1.0.8",
        "changes": [
            {
                "note": "Dependencies updated"
            }
        ]
    },
    {
        "timestamp": 1535377027,
        "version": "1.0.7",
        "changes": [
            {
                "note": "Dependencies updated"
            }
        ]
    },
    {
        "timestamp": 1535133899,
        "version": "1.0.6",
        "changes": [
            {
                "note": "Dependencies updated"
            }
        ]
    },
    {
        "timestamp": 1534210131,
        "version": "1.0.5",
        "changes": [
            {
                "note": "Dependencies updated"
            }
        ]
    },
    {
        "timestamp": 1532619515,
        "version": "1.0.4",
        "changes": [
            {
                "note": "Dependencies updated"
            }
        ]
    },
    {
        "timestamp": 1532614997,
        "version": "1.0.3",
        "changes": [
            {
                "note": "Dependencies updated"
            }
        ]
    },
    {
        "timestamp": 1532605697,
        "version": "1.0.2",
        "changes": [
            {
                "note": "Dependencies updated"
            }
        ]
    },
    {
        "version": "1.0.1",
        "changes": [
            {
                "note": "Fix the abi-gen entry point in package.json",
                "pr": 901
            }
        ],
        "timestamp": 1532357734
    },
    {
        "timestamp": 1532043000,
        "version": "1.0.0",
        "changes": [
            {
                "note": "Convert e_r_c to erc in generated file names",
                "pr": 822
            },
            {
                "note": "Remove the output directory before writing to it",
                "pr": 822
            },
            {
                "note": "skip generation of wrappers that are already up to date",
                "pr": 788
            }
        ]
    },
    {
        "timestamp": 1531919263,
        "version": "0.3.4",
        "changes": [
            {
                "note": "Dependencies updated"
            }
        ]
    },
    {
        "timestamp": 1531149657,
        "version": "0.3.3",
        "changes": [
            {
                "note": "Dependencies updated"
            }
        ]
    },
    {
        "timestamp": 1529397769,
        "version": "0.3.2",
        "changes": [
            {
                "note": "Dependencies updated"
            }
        ]
    },
    {
        "version": "0.3.1",
        "changes": [
            {
                "note": "Incorrect publish that was unpublished"
            }
        ],
        "timestamp": 1527810075
    },
    {
        "version": "0.3.0",
        "changes": [
            {
                "note": "Properly export the executable binary",
                "pr": 588
            }
        ],
        "timestamp": 1527008270
    },
    {
        "timestamp": 1525477860,
        "version": "0.2.13",
        "changes": [
            {
                "note": "Dependencies updated"
            }
        ]
    },
    {
        "timestamp": 1525428773,
        "version": "0.2.12",
        "changes": [
            {
                "note": "Dependencies updated"
            }
        ]
    },
    {
        "timestamp": 1524044013,
        "version": "0.2.11",
        "changes": [
            {
                "note": "Dependencies updated"
            }
        ]
    },
    {
        "timestamp": 1523462196,
        "version": "0.2.10",
        "changes": [
            {
                "note": "Dependencies updated"
            }
        ]
    },
    {
        "timestamp": 1522673609,
        "version": "0.2.9",
        "changes": [
            {
                "note": "Dependencies updated"
            }
        ]
    },
    {
        "timestamp": 1522658513,
        "version": "0.2.8",
        "changes": [
            {
                "note": "Dependencies updated"
            }
        ]
    },
    {
        "version": "0.2.5",
        "changes": [
            {
                "note": "Consolidate all `console.log` calls into `logUtils` in the `@0xproject/utils` package",
                "pr": 452
            }
        ],
        "timestamp": 1521298800
    },
    {
        "version": "0.2.4",
        "changes": [
            {
                "note": "Add a `backend` parameter that allows you to specify the Ethereum library you use in your templates (`web3` or `ethers`). Ethers auto-converts small ints to numbers whereas Web3 doesn't. Defaults to `web3`",
                "pr": 413
            },
            {
                "note": "Add support for [tuple types](https://solidity.readthedocs.io/en/develop/abi-spec.html#handling-tuple-types)",
                "pr": 413
            },
            {
                "note": "Add `hasReturnValue` to context data",
                "pr": 413
            }
        ],
        "timestamp": 1520089200
    },
    {
        "version": "0.2.1",
        "changes": [
            {
                "note": "Fix publishing issue where .npmignore was not properly excluding undesired content",
                "pr": 389
            }
        ],
        "timestamp": 1518102000
    },
    {
        "version": "0.2.0",
        "changes": [
            {
                "note": "Added CLI options for explicit specifying location of partials and main template",
                "pr": 346
            },
            {
                "note": "Added CLI option to specify networkId, adding support for the JSON artifact format found in @0xproject/contracts",
                "pr": 388
            }
        ],
        "timestamp": 1517929200
    },
    {
        "version": "0.1.0",
        "changes": [
            {
                "note": "Fixed array typings with union types",
                "pr": 295
            },
            {
                "note": "Add event ABIs to context data passed to templates",
                "pr": 302
            },
            {
                "note": "Add constructor ABIs to context data passed to templates",
                "pr": 304
            }
        ],
        "timestamp": 1515596400
    }
]<|MERGE_RESOLUTION|>--- conflicted
+++ resolved
@@ -1,14 +1,14 @@
 [
     {
-<<<<<<< HEAD
-        "version": "4.3.0",
+        "version": "4.4.0-beta.0",
         "changes": [
             {
                 "note": "Add `getSelector` method to all functions",
                 "pr": 2224
             }
         ]
-=======
+    },
+    {
         "version": "4.3.0-beta.0",
         "changes": [
             {
@@ -16,7 +16,6 @@
             }
         ],
         "timestamp": 1570135330
->>>>>>> ccf40fd6
     },
     {
         "version": "4.2.1",
