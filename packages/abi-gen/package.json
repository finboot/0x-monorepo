--- conflicted
+++ resolved
@@ -32,14 +32,9 @@
     },
     "homepage": "https://github.com/0xProject/0x-monorepo/packages/abi-gen/README.md",
     "dependencies": {
-<<<<<<< HEAD
-        "@0xproject/typescript-typings": "^0.4.1",
-        "@0xproject/utils": "^0.7.1",
-=======
         "@0xproject/typescript-typings": "^0.4.2",
         "@0xproject/utils": "^0.7.2",
         "ethereum-types": "^0.0.2",
->>>>>>> 17956efe
         "chalk": "^2.3.0",
         "ethereum-types": "^0.0.2",
         "glob": "^7.1.2",
@@ -52,16 +47,9 @@
         "yargs": "^10.0.3"
     },
     "devDependencies": {
-<<<<<<< HEAD
-        "@0xproject/monorepo-scripts": "^0.2.1",
-        "@0xproject/tslint-config": "^0.4.20",
-        "@types/glob": "^5.0.33",
-=======
         "@0xproject/monorepo-scripts": "^0.2.2",
         "@0xproject/tslint-config": "^0.4.21",
         "@types/glob": "5.0.35",
-        "@types/rimraf": "^2.0.2",
->>>>>>> 17956efe
         "@types/handlebars": "^4.0.36",
         "@types/mkdirp": "^0.5.1",
         "@types/node": "^8.0.53",
