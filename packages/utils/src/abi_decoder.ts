import {
    AbiDefinition,
    AbiType,
    DecodedLogArgs,
    EventAbi,
    EventParameter,
    LogEntry,
    LogWithDecodedArgs,
    RawLog,
    SolidityTypes,
} from 'ethereum-types';
import * as ethers from 'ethers';
import * as _ from 'lodash';

import { addressUtils } from './address_utils';
import { BigNumber } from './configured_bignumber';

/**
 * AbiDecoder allows you to decode event logs given a set of supplied contract ABI's. It takes the contract's event
 * signature from the ABI and attempts to decode the logs using it.
 */
export class AbiDecoder {
<<<<<<< HEAD
    private readonly _methodIds: { [signatureHash: string]: EventAbi } = {};
    /**
     * Instantiate an AbiDecoder
     * @param abiArrays An array of contract ABI's
     * @return AbiDecoder instance
     */
=======
    private readonly _methodIds: { [signatureHash: string]: { [numIndexedArgs: number]: EventAbi } } = {};
>>>>>>> 80e52464
    constructor(abiArrays: AbiDefinition[][]) {
        _.forEach(abiArrays, this.addABI.bind(this));
    }
    /**
     * Attempt to decode a log given the ABI's the AbiDecoder knows about.
     * @param log The log to attempt to decode
     * @return The decoded log if the requisite ABI was available. Otherwise the log unaltered.
     */
    public tryToDecodeLogOrNoop<ArgsType extends DecodedLogArgs>(log: LogEntry): LogWithDecodedArgs<ArgsType> | RawLog {
        const methodId = log.topics[0];
        const numIndexedArgs = log.topics.length - 1;
        if (_.isUndefined(this._methodIds[methodId]) || _.isUndefined(this._methodIds[methodId][numIndexedArgs])) {
            return log;
        }
        const event = this._methodIds[methodId][numIndexedArgs];
        const ethersInterface = new ethers.Interface([event]);
        const decodedParams: DecodedLogArgs = {};
        let topicsIndex = 1;

        let decodedData: any[];
        try {
            decodedData = ethersInterface.events[event.name].parse(log.data);
        } catch (error) {
            if (error.code === ethers.errors.INVALID_ARGUMENT) {
                // Because we index events by Method ID, and Method IDs are derived from the method
                // name and the input parameters, it's possible that the return value of the event
                // does not match our ABI. If that's the case, then ethers will throw an error
                // when we try to parse the event. We handle that case here by returning the log rather
                // than throwing an error.
                return log;
            }
            throw error;
        }
        let didFailToDecode = false;
        _.forEach(event.inputs, (param: EventParameter, i: number) => {
            // Indexed parameters are stored in topics. Non-indexed ones in decodedData
            let value: BigNumber | string | number = param.indexed ? log.topics[topicsIndex++] : decodedData[i];
            if (_.isUndefined(value)) {
                didFailToDecode = true;
                return;
            }
            if (param.type === SolidityTypes.Address) {
                const baseHex = 16;
                value = addressUtils.padZeros(new BigNumber(value).toString(baseHex));
            } else if (param.type === SolidityTypes.Uint256 || param.type === SolidityTypes.Uint) {
                value = new BigNumber(value);
            } else if (param.type === SolidityTypes.Uint8) {
                value = new BigNumber(value).toNumber();
            }
            decodedParams[param.name] = value;
        });

        if (didFailToDecode) {
            return log;
        } else {
            return {
                ...log,
                event: event.name,
                args: decodedParams,
            };
        }
    }
    /**
     * Add additional ABI definitions to the AbiDecoder
     * @param abiArray An array of ABI definitions to add to the AbiDecoder
     */
    public addABI(abiArray: AbiDefinition[]): void {
        if (_.isUndefined(abiArray)) {
            return;
        }
        const ethersInterface = new ethers.Interface(abiArray);
        _.map(abiArray, (abi: AbiDefinition) => {
            if (abi.type === AbiType.Event) {
                const topic = ethersInterface.events[abi.name].topics[0];
                const numIndexedArgs = _.reduce(abi.inputs, (sum, input) => (input.indexed ? sum + 1 : sum), 0);
                this._methodIds[topic] = {
                    ...this._methodIds[topic],
                    [numIndexedArgs]: abi,
                };
            }
        });
    }
}<|MERGE_RESOLUTION|>--- conflicted
+++ resolved
@@ -20,16 +20,12 @@
  * signature from the ABI and attempts to decode the logs using it.
  */
 export class AbiDecoder {
-<<<<<<< HEAD
-    private readonly _methodIds: { [signatureHash: string]: EventAbi } = {};
+    private readonly _methodIds: { [signatureHash: string]: { [numIndexedArgs: number]: EventAbi } } = {};
     /**
      * Instantiate an AbiDecoder
      * @param abiArrays An array of contract ABI's
      * @return AbiDecoder instance
      */
-=======
-    private readonly _methodIds: { [signatureHash: string]: { [numIndexedArgs: number]: EventAbi } } = {};
->>>>>>> 80e52464
     constructor(abiArrays: AbiDefinition[][]) {
         _.forEach(abiArrays, this.addABI.bind(this));
     }
