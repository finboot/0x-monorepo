{
    "name": "@0xproject/website",
    "version": "0.0.17",
    "private": true,
    "description": "Website and 0x portal dapp",
    "scripts": {
        "build": "NODE_ENV=production webpack; exit 0;",
        "clean": "shx rm -f public/bundle*",
        "lint": "tslint --project . 'ts/**/*.ts' 'ts/**/*.tsx'",
        "dev": "webpack-dev-server --content-base public --https",
        "update_contracts": "for i in ${npm_package_config_artifacts}; do copyfiles -u 4 ../contracts/build/contracts/$i.json ../website/contracts; done;",
        "deploy_staging": "npm run build; aws s3 sync ./public/. s3://staging-0xproject --profile 0xproject --region us-east-1 --grants read=uri=http://acs.amazonaws.com/groups/global/AllUsers",
        "deploy_live": "npm run build; aws s3 sync ./public/. s3://0xproject.com --profile 0xproject --region us-east-1 --grants read=uri=http://acs.amazonaws.com/groups/global/AllUsers"
    },
    "config": {
        "artifacts": "Mintable"
    },
    "author": "Fabio Berger",
    "license": "Apache-2.0",
    "dependencies": {
<<<<<<< HEAD
        "0x.js": "^0.32.4",
        "@0xproject/subproviders": "^0.5.0",
        "@0xproject/react-shared": "^0.0.1",
        "@0xproject/utils": "^0.3.4",
=======
        "0x.js": "^0.33.0",
        "@0xproject/subproviders": "^0.6.0",
        "@0xproject/utils": "^0.4.0",
>>>>>>> 699c0c3e
        "accounting": "^0.4.1",
        "basscss": "^8.0.3",
        "blockies": "^0.0.2",
        "compare-versions": "^3.0.1",
        "dateformat": "^2.0.0",
        "deep-equal": "^1.0.1",
        "dharma-loan-frame": "^0.0.12",
        "ethereumjs-tx": "^1.3.3",
        "ethereumjs-util": "^5.1.1",
        "find-versions": "^2.0.0",
        "is-mobile": "^0.2.2",
        "jsonschema": "^1.2.0",
        "less": "^2.7.2",
        "lodash": "^4.17.4",
        "material-ui": "^0.17.1",
        "moment": "^2.18.1",
        "query-string": "^5.0.1",
        "react": "15.6.1",
        "react-copy-to-clipboard": "^4.2.3",
        "react-document-title": "^2.0.3",
        "react-dom": "15.6.1",
        "react-ga": "^2.4.1",
        "react-highlight": "0xproject/react-highlight",
        "react-html5video": "^2.1.0",
        "react-inlinesvg": "^0.5.5",
        "react-markdown": "^3.2.2",
        "react-recaptcha": "^2.3.2",
        "react-redux": "^5.0.3",
        "react-router-dom": "^4.1.1",
        "react-router-hash-link": "^1.1.0",
        "react-scroll": "^1.5.2",
        "react-tap-event-plugin": "^2.0.1",
        "react-tooltip": "^3.2.7",
        "react-waypoint": "^7.0.4",
        "redux": "^3.6.0",
        "scroll-to-element": "^2.0.0",
        "semver-sort": "0.0.4",
        "thenby": "^1.2.3",
        "truffle-contract": "2.0.1",
        "web3": "^0.20.0",
        "web3-provider-engine": "^13.0.1",
        "whatwg-fetch": "^2.0.3",
        "xml-js": "^1.3.2"
    },
    "devDependencies": {
        "@types/accounting": "^0.4.1",
        "@types/dateformat": "^1.0.1",
        "@types/deep-equal": "^1.0.0",
        "@types/jsonschema": "^1.1.1",
        "@types/lodash": "^4.14.86",
        "@types/material-ui": "0.18.0",
        "@types/moment": "^2.13.0",
        "@types/node": "^8.0.53",
        "@types/query-string": "^5.0.1",
        "@types/react": "^15.0.15",
        "@types/react-copy-to-clipboard": "^4.2.0",
        "@types/react-dom": "^0.14.23",
        "@types/react-redux": "^4.4.37",
        "@types/react-router-dom": "^4.0.4",
        "@types/react-scroll": "0.0.31",
        "@types/react-tap-event-plugin": "0.0.30",
        "@types/redux": "^3.6.0",
        "awesome-typescript-loader": "^3.1.3",
        "copy-webpack-plugin": "^4.0.1",
        "copyfiles": "^1.2.0",
        "css-loader": "0.23.x",
        "ethers-typescript-typings": "^0.0.2",
        "exports-loader": "0.6.x",
        "imports-loader": "0.6.x",
        "json-loader": "^0.5.4",
        "less-loader": "^2.2.3",
        "raw-loader": "^0.5.1",
        "shx": "^0.2.2",
        "source-map-loader": "^0.1.6",
        "style-loader": "0.13.x",
        "tslint": "5.8.0",
        "tslint-config-0xproject": "^0.0.2",
        "typescript": "2.7.1",
        "web3-typescript-typings": "^0.10.0",
        "webpack": "^3.1.0",
        "webpack-dev-middleware": "^1.10.0",
        "webpack-dev-server": "^2.5.0"
    }
}<|MERGE_RESOLUTION|>--- conflicted
+++ resolved
@@ -18,16 +18,10 @@
     "author": "Fabio Berger",
     "license": "Apache-2.0",
     "dependencies": {
-<<<<<<< HEAD
-        "0x.js": "^0.32.4",
-        "@0xproject/subproviders": "^0.5.0",
         "@0xproject/react-shared": "^0.0.1",
-        "@0xproject/utils": "^0.3.4",
-=======
-        "0x.js": "^0.33.0",
         "@0xproject/subproviders": "^0.6.0",
         "@0xproject/utils": "^0.4.0",
->>>>>>> 699c0c3e
+        "0x.js": "^0.33.0",
         "accounting": "^0.4.1",
         "basscss": "^8.0.3",
         "blockies": "^0.0.2",
