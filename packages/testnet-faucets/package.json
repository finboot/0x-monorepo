--- conflicted
+++ resolved
@@ -15,14 +15,9 @@
     "author": "Fabio Berger",
     "license": "Apache-2.0",
     "dependencies": {
-<<<<<<< HEAD
-        "0x.js": "^0.31.1",
-        "@0xproject/utils": "^0.2.4",
-        "@0xproject/subproviders": "^0.3.5",
-=======
         "0x.js": "^0.32.0",
         "@0xproject/utils": "^0.3.0",
->>>>>>> 2205e2b9
+        "@0xproject/subproviders": "^0.3.5",
         "body-parser": "^1.17.1",
         "ethereumjs-tx": "^1.3.3",
         "express": "^4.15.2",
