--- conflicted
+++ resolved
@@ -6,13 +6,8 @@
 import 'mocha';
 import * as Sinon from 'sinon';
 
-<<<<<<< HEAD
-import { generatePseudoRandomSalt, MessagePrefixType } from '../src';
-import { signatureUtils } from '../src/signature_utils';
-=======
-import { ecSignOrderHashAsync, generatePseudoRandomSalt } from '../src';
-import { convertECSignatureToSignatureHex, isValidECSignature, isValidSignatureAsync } from '../src/signature_utils';
->>>>>>> fadd292e
+import { signatureUtils, generatePseudoRandomSalt } from '../src';
+import { convertECSignatureToSignatureHex, isValidSignatureAsync } from '../src/signature_utils';
 
 import { chaiSetup } from './utils/chai_setup';
 import { provider, web3Wrapper } from './utils/web3_wrapper';
@@ -28,14 +23,10 @@
         let address = '0x5409ed021d9299bf6814279a6a1411a7e866a631';
 
         it("should return false if the data doesn't pertain to the signature & address", async () => {
-<<<<<<< HEAD
-            expect(
-                await signatureUtils.isValidSignatureAsync(provider, '0x0', ethSignSignature, address),
+            const bytes32Zeros = '0x0000000000000000000000000000000000000000000000000000000000000000';
+            expect(
+                await signatureUtils.isValidSignatureAsync(provider, bytes32Zeros, ethSignSignature, address),
             ).to.be.false();
-=======
-            const bytes32Zeros = '0x0000000000000000000000000000000000000000000000000000000000000000';
-            expect(await isValidSignatureAsync(provider, bytes32Zeros, ethSignSignature, address)).to.be.false();
->>>>>>> fadd292e
         });
         it("should return false if the address doesn't pertain to the signature & data", async () => {
             const validUnrelatedAddress = '0x8b0292b11a196601ed2ce54b665cafeca0347d42';
@@ -152,29 +143,15 @@
         });
         it('Should return the correct Signature', async () => {
             const orderHash = '0x6927e990021d23b1eb7b8789f6a6feaf98fe104bb0cf8259421b79f9a34222b0';
-<<<<<<< HEAD
-            const expectedECSignature = {
-                v: 27,
-                r: '0x61a3ed31b43c8780e905a260a35faefcc527be7516aa11c0256729b5b351bc33',
-                s: '0x40349190569279751135161d22529dc25add4f6069af05be04cacbda2ace2254',
-            };
-            const messagePrefixOpts = {
-                prefixType: MessagePrefixType.EthSign,
-                shouldAddPrefixBeforeCallingEthSign: false,
-            };
-            const ecSignature = await signatureUtils.ecSignOrderHashAsync(
-                provider,
-                orderHash,
-                makerAddress,
-                messagePrefixOpts,
-            );
-            expect(ecSignature).to.deep.equal(expectedECSignature);
-=======
             const expectedSignature =
                 '0x1b61a3ed31b43c8780e905a260a35faefcc527be7516aa11c0256729b5b351bc3340349190569279751135161d22529dc25add4f6069af05be04cacbda2ace225403';
-            const ecSignature = await ecSignOrderHashAsync(provider, orderHash, makerAddress, SignerType.Default);
-            expect(ecSignature).to.equal(expectedSignature);
->>>>>>> fadd292e
+            const ecSignature = await signatureUtils.ecSignOrderHashAsync(
+                provider,
+                orderHash,
+                makerAddress,
+                SignerType.Default,
+            );
+            expect(ecSignature).to.equal(expectedSignature);
         });
         it('should return the correct Signature for signatureHex concatenated as R + S + V', async () => {
             const orderHash = '0x34decbedc118904df65f379a175bb39ca18209d6ce41d5ed549d54e6e0a95004';
@@ -199,23 +176,13 @@
                     }
                 },
             };
-<<<<<<< HEAD
-
-            const messagePrefixOpts = {
-                prefixType: MessagePrefixType.EthSign,
-                shouldAddPrefixBeforeCallingEthSign: false,
-            };
             const ecSignature = await signatureUtils.ecSignOrderHashAsync(
                 fakeProvider,
                 orderHash,
                 makerAddress,
-                messagePrefixOpts,
-            );
-            expect(ecSignature).to.deep.equal(expectedECSignature);
-=======
-            const ecSignature = await ecSignOrderHashAsync(fakeProvider, orderHash, makerAddress, SignerType.Default);
-            expect(ecSignature).to.equal(expectedSignature);
->>>>>>> fadd292e
+                SignerType.Default,
+            );
+            expect(ecSignature).to.equal(expectedSignature);
         });
         it('should return the correct Signature for signatureHex concatenated as V + R + S', async () => {
             const orderHash = '0x34decbedc118904df65f379a175bb39ca18209d6ce41d5ed549d54e6e0a95004';
@@ -237,7 +204,12 @@
                 },
             };
 
-            const ecSignature = await ecSignOrderHashAsync(fakeProvider, orderHash, makerAddress, SignerType.Default);
+            const ecSignature = await signatureUtils.ecSignOrderHashAsync(
+                fakeProvider,
+                orderHash,
+                makerAddress,
+                SignerType.Default,
+            );
             expect(ecSignature).to.equal(expectedSignature);
         });
         // Note this is due to a bug in Metamask where it does not prefix before signing, this is a known issue and is to be fixed in the future
@@ -265,22 +237,23 @@
                     }
                 },
             };
-<<<<<<< HEAD
+
             const ecSignature = await signatureUtils.ecSignOrderHashAsync(
                 fakeProvider,
                 orderHash,
                 makerAddress,
-                messagePrefixOpts,
-            );
-            expect(ecSignature).to.deep.equal(expectedECSignature);
-=======
-
-            const ecSignature = await ecSignOrderHashAsync(fakeProvider, orderHash, makerAddress, SignerType.Metamask);
+                SignerType.Metamask,
+            );
             expect(ecSignature).to.equal(expectedSignature);
         });
         it('should return a valid signature', async () => {
             const orderHash = '0x34decbedc118904df65f379a175bb39ca18209d6ce41d5ed549d54e6e0a95004';
-            const ecSignature = await ecSignOrderHashAsync(provider, orderHash, makerAddress, SignerType.Default);
+            const ecSignature = await signatureUtils.ecSignOrderHashAsync(
+                provider,
+                orderHash,
+                makerAddress,
+                SignerType.Default,
+            );
 
             const isValidSignature = await isValidSignatureAsync(provider, orderHash, ecSignature, makerAddress);
             expect(isValidSignature).to.be.true();
@@ -321,7 +294,6 @@
             expect(() => convertECSignatureToSignatureHex(ecSignature, 'INVALID_SIGNER' as SignerType)).to.throw(
                 expectedMessage,
             );
->>>>>>> fadd292e
         });
     });
 });