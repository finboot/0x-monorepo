--- conflicted
+++ resolved
@@ -67,11 +67,7 @@
         "npm-run-all": "^4.1.2",
         "shx": "^0.2.2",
         "sinon": "^4.0.0",
-<<<<<<< HEAD
-        "tslint": "5.10.0",
-=======
         "tslint": "5.11.0",
->>>>>>> f3241ff8
         "typedoc": "0xProject/typedoc",
         "typescript": "2.7.1"
     },
