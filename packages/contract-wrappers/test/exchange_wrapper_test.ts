import { BlockchainLifecycle, callbackErrorReporter } from '@0x/dev-utils';
import { FillScenarios } from '@0x/fill-scenarios';
import { assetDataUtils, orderHashUtils, signatureUtils } from '@0x/order-utils';
import { DoneCallback, SignedOrder } from '@0x/types';
import { BigNumber } from '@0x/utils';
import * as chai from 'chai';
import { BlockParamLiteral } from 'ethereum-types';
import 'mocha';

import { ContractWrappers, ExchangeCancelEventArgs, ExchangeEvents, ExchangeFillEventArgs, OrderStatus } from '../src';
import { DecodedLogEvent } from '../src/types';
import { _getDefaultContractAddresses } from '../src/utils/contract_addresses';

import { chaiSetup } from './utils/chai_setup';
import { constants } from './utils/constants';
import { migrateOnceAsync } from './utils/migrate';
import { tokenUtils } from './utils/token_utils';
import { provider, web3Wrapper } from './utils/web3_wrapper';

chaiSetup.configure();
const expect = chai.expect;
const blockchainLifecycle = new BlockchainLifecycle(web3Wrapper);

describe('ExchangeWrapper', () => {
    let contractWrappers: ContractWrappers;
    let userAddresses: string[];
    let zrxTokenAddress: string;
    let fillScenarios: FillScenarios;
    let exchangeContractAddress: string;
    let makerTokenAddress: string;
    let takerTokenAddress: string;
    let makerAddress: string;
    let anotherMakerAddress: string;
    let takerAddress: string;
    let makerAssetData: string;
    let takerAssetData: string;
    const fillableAmount = new BigNumber(5);
    const takerTokenFillAmount = new BigNumber(5);
    let signedOrder: SignedOrder;
    let anotherSignedOrder: SignedOrder;

    before(async () => {
        const contractAddresses = await migrateOnceAsync();
        await blockchainLifecycle.startAsync();
        const config = {
            networkId: constants.TESTRPC_NETWORK_ID,
            contractAddresses,
            blockPollingIntervalMs: 10,
        };
        contractWrappers = new ContractWrappers(provider, config);
        exchangeContractAddress = contractWrappers.exchange.address;
        userAddresses = await web3Wrapper.getAvailableAddressesAsync();
        zrxTokenAddress = contractAddresses.zrxToken;
        fillScenarios = new FillScenarios(
            provider,
            userAddresses,
            zrxTokenAddress,
            exchangeContractAddress,
            contractWrappers.erc20Proxy.address,
            contractWrappers.erc721Proxy.address,
        );
        [, makerAddress, takerAddress, , anotherMakerAddress] = userAddresses;
        [makerTokenAddress, takerTokenAddress] = tokenUtils.getDummyERC20TokenAddresses();
        [makerAssetData, takerAssetData] = [
            assetDataUtils.encodeERC20AssetData(makerTokenAddress),
            assetDataUtils.encodeERC20AssetData(takerTokenAddress),
        ];
        signedOrder = await fillScenarios.createFillableSignedOrderAsync(
            makerAssetData,
            takerAssetData,
            makerAddress,
            takerAddress,
            fillableAmount,
        );
        anotherSignedOrder = await fillScenarios.createFillableSignedOrderAsync(
            makerAssetData,
            takerAssetData,
            makerAddress,
            takerAddress,
            fillableAmount,
        );
    });
    after(async () => {
        await blockchainLifecycle.revertAsync();
    });
    beforeEach(async () => {
        await blockchainLifecycle.startAsync();
    });
    afterEach(async () => {
        await blockchainLifecycle.revertAsync();
    });
    describe('fill order(s)', () => {
        describe('#fillOrderAsync', () => {
            it('should fill a valid order', async () => {
                await contractWrappers.exchange.fillOrder.awaitTransactionSuccessAsync(
                    signedOrder,
                    takerTokenFillAmount,
                    signedOrder.signature,
                    { from: takerAddress },
                );
            });
        });
        describe('#fillOrderNoThrowAsync', () => {
            it('should fill a valid order', async () => {
                await contractWrappers.exchange.fillOrderNoThrow.awaitTransactionSuccessAsync(
                    signedOrder,
                    takerTokenFillAmount,
                    signedOrder.signature,
                    { from: takerAddress },
                );
                const orderInfo = await contractWrappers.exchange.getOrderInfo.callAsync(signedOrder);
                expect(orderInfo.orderStatus).to.be.equal(OrderStatus.FullyFilled);
            });
        });
        describe('#fillOrKillOrderAsync', () => {
            it('should fill or kill a valid order', async () => {
                await contractWrappers.exchange.fillOrKillOrder.awaitTransactionSuccessAsync(
                    signedOrder,
                    takerTokenFillAmount,
                    signedOrder.signature,
                    { from: takerAddress },
                );
            });
        });
        describe('#batchFillOrdersAsync', () => {
            it('should fill a batch of valid orders', async () => {
                const signedOrders = [signedOrder, anotherSignedOrder];
                const takerAssetFillAmounts = [takerTokenFillAmount, takerTokenFillAmount];
                await contractWrappers.exchange.batchFillOrders.awaitTransactionSuccessAsync(
                    signedOrders,
                    takerAssetFillAmounts,
                    signedOrders.map(o => o.signature),
                    { from: takerAddress },
                );
            });
        });
        describe('#marketBuyOrdersAsync', () => {
            it('should maker buy', async () => {
                const signedOrders = [signedOrder, anotherSignedOrder];
                const makerAssetFillAmount = takerTokenFillAmount;
                await contractWrappers.exchange.marketBuyOrders.awaitTransactionSuccessAsync(
                    signedOrders,
                    makerAssetFillAmount,
                    signedOrders.map(o => o.signature),
                    { from: takerAddress },
                );
            });
        });
        describe('#marketBuyOrdersNoThrowAsync', () => {
            it('should no throw maker buy', async () => {
                const signedOrders = [signedOrder, anotherSignedOrder];
                const makerAssetFillAmount = takerTokenFillAmount;
                await contractWrappers.exchange.marketBuyOrdersNoThrow.awaitTransactionSuccessAsync(
                    signedOrders,
                    makerAssetFillAmount,
                    signedOrders.map(o => o.signature),
                    { from: takerAddress },
                );
                const orderInfo = await contractWrappers.exchange.getOrderInfo.callAsync(signedOrder);
                expect(orderInfo.orderStatus).to.be.equal(OrderStatus.FullyFilled);
            });
        });
        describe('#marketSellOrdersAsync', () => {
            it('should maker sell', async () => {
                const signedOrders = [signedOrder, anotherSignedOrder];
                const takerAssetFillAmount = takerTokenFillAmount;
                await contractWrappers.exchange.marketSellOrders.awaitTransactionSuccessAsync(
                    signedOrders,
                    takerAssetFillAmount,
                    signedOrders.map(o => o.signature),
                    { from: takerAddress },
                );
            });
        });
        describe('#marketSellOrdersNoThrowAsync', () => {
            it('should no throw maker sell', async () => {
                const signedOrders = [signedOrder, anotherSignedOrder];
                const takerAssetFillAmount = takerTokenFillAmount;
                await contractWrappers.exchange.marketSellOrdersNoThrow.awaitTransactionSuccessAsync(
                    signedOrders,
                    takerAssetFillAmount,
                    signedOrders.map(o => o.signature),
                    { from: takerAddress },
                );
                const orderInfo = await contractWrappers.exchange.getOrderInfo.callAsync(signedOrder);
                expect(orderInfo.orderStatus).to.be.equal(OrderStatus.FullyFilled);
            });
        });
        describe('#batchFillOrdersNoThrowAsync', () => {
            it('should fill a batch of valid orders', async () => {
                const signedOrders = [signedOrder, anotherSignedOrder];
                const takerAssetFillAmounts = [takerTokenFillAmount, takerTokenFillAmount];
                await contractWrappers.exchange.batchFillOrdersNoThrow.awaitTransactionSuccessAsync(
                    signedOrders,
                    takerAssetFillAmounts,
                    signedOrders.map(o => o.signature),
                    { from: takerAddress },
                );
                let orderInfo = await contractWrappers.exchange.getOrderInfo.callAsync(signedOrder);
                expect(orderInfo.orderStatus).to.be.equal(OrderStatus.FullyFilled);
                orderInfo = await contractWrappers.exchange.getOrderInfo.callAsync(anotherSignedOrder);
                expect(orderInfo.orderStatus).to.be.equal(OrderStatus.FullyFilled);
            });
        });
        describe('#batchFillOrKillOrdersAsync', () => {
            it('should fill or kill a batch of valid orders', async () => {
                const signedOrders = [signedOrder, anotherSignedOrder];
                const takerAssetFillAmounts = [takerTokenFillAmount, takerTokenFillAmount];
                await contractWrappers.exchange.batchFillOrKillOrders.awaitTransactionSuccessAsync(
                    signedOrders,
                    takerAssetFillAmounts,
                    signedOrders.map(o => o.signature),
                    { from: takerAddress },
                );
            });
        });
        describe('#matchOrdersAsync', () => {
            it('should match two valid ordersr', async () => {
                const matchingSignedOrder = await fillScenarios.createFillableSignedOrderAsync(
                    takerAssetData,
                    makerAssetData,
                    makerAddress,
                    takerAddress,
                    fillableAmount,
                );
                await contractWrappers.exchange.matchOrders.awaitTransactionSuccessAsync(
                    signedOrder,
                    matchingSignedOrder,
                    signedOrder.signature,
                    matchingSignedOrder.signature,
                    { from: takerAddress },
                );
            });
        });
    });
    describe('cancel order(s)', () => {
        describe('#cancelOrderAsync', () => {
            it('should cancel a valid order', async () => {
                await contractWrappers.exchange.cancelOrder.awaitTransactionSuccessAsync(signedOrder, {
                    from: makerAddress,
                });
            });
        });
        describe('#batchCancelOrdersAsync', () => {
            it('should cancel a batch of valid orders', async () => {
                const orders = [signedOrder, anotherSignedOrder];
                await contractWrappers.exchange.batchCancelOrders.awaitTransactionSuccessAsync(orders, {
                    from: makerAddress,
                });
            });
        });
        describe('#cancelOrdersUpTo/getOrderEpochAsync', () => {
            it('should cancel orders up to target order epoch', async () => {
                const targetOrderEpoch = new BigNumber(42);
                await contractWrappers.exchange.cancelOrdersUpTo.awaitTransactionSuccessAsync(targetOrderEpoch, {
                    from: makerAddress,
                });
                const orderEpoch = await contractWrappers.exchange.orderEpoch.callAsync(
                    makerAddress,
                    constants.NULL_ADDRESS,
                );
                expect(orderEpoch).to.be.bignumber.equal(targetOrderEpoch.plus(1));
            });
        });
    });
    describe('#getOrderInfoAsync', () => {
        it('should get the order info', async () => {
            const orderInfo = await contractWrappers.exchange.getOrderInfo.callAsync(signedOrder);
            const orderHash = orderHashUtils.getOrderHashHex(signedOrder);
            expect(orderInfo.orderHash).to.be.equal(orderHash);
        });
    });
    describe('#getOrdersInfoAsync', () => {
        it('should get the orders info', async () => {
            const ordersInfo = await contractWrappers.exchange.getOrdersInfo.callAsync([
                signedOrder,
                anotherSignedOrder,
            ]);
            const orderHash = orderHashUtils.getOrderHashHex(signedOrder);
            expect(ordersInfo[0].orderHash).to.be.equal(orderHash);
            const anotherOrderHash = orderHashUtils.getOrderHashHex(anotherSignedOrder);
            expect(ordersInfo[1].orderHash).to.be.equal(anotherOrderHash);
        });
    });
    describe('#isValidSignature', () => {
        it('should check if the signature is valid', async () => {
            const orderHash = orderHashUtils.getOrderHashHex(signedOrder);
            let isValid = await contractWrappers.exchange.isValidSignature.callAsync(
                orderHash,
                signedOrder.makerAddress,
                signedOrder.signature,
            );
            expect(isValid).to.be.true();
            isValid = await contractWrappers.exchange.isValidSignature.callAsync(
                orderHash,
                signedOrder.takerAddress,
                signedOrder.signature,
            );
            expect(isValid).to.be.false();
        });
    });
    describe('#isAllowedValidatorAsync', () => {
        it('should check if the validator is allowed', async () => {
            const signerAddress = makerAddress;
            const validatorAddress = constants.NULL_ADDRESS;
            const isAllowed = await contractWrappers.exchange.allowedValidators.callAsync(
                signerAddress,
                validatorAddress,
            );
            expect(isAllowed).to.be.false();
        });
    });
    describe('#setSignatureValidatorApproval', () => {
        it('should set signature validator approval', async () => {
            const validatorAddress = constants.NULL_ADDRESS;
            const isApproved = true;
            const senderAddress = makerAddress;
            await contractWrappers.exchange.setSignatureValidatorApproval.awaitTransactionSuccessAsync(
                validatorAddress,
                isApproved,
                { from: senderAddress },
            );
        });
    });
    describe('#isTransactionExecutedAsync', () => {
        it('should check if the transaction is executed', async () => {
            const transactionHash = '0x0000000000000000000000000000000000000000000000000000000000000000';
            const isExecuted = await contractWrappers.exchange.transactions.callAsync(transactionHash);
            expect(isExecuted).to.be.false();
        });
    });
    describe('#getAssetProxyBySignatureAsync', () => {
        it('should fill or kill a valid order', async () => {
            const erc20ProxyId = await contractWrappers.erc20Proxy.getProxyId.callAsync();
            const erc20ProxyAddressById = await contractWrappers.exchange.getAssetProxy.callAsync(erc20ProxyId);
            const erc20ProxyAddress = contractWrappers.erc20Proxy.address;
            expect(erc20ProxyAddressById).to.be.equal(erc20ProxyAddress);
            const erc721ProxyId = await contractWrappers.erc721Proxy.getProxyId.callAsync();
            const erc721ProxyAddressById = await contractWrappers.exchange.getAssetProxy.callAsync(erc721ProxyId);
            const erc721ProxyAddress = contractWrappers.erc721Proxy.address;
            expect(erc721ProxyAddressById).to.be.equal(erc721ProxyAddress);
        });
    });
    describe('#preSign/isPresigned', () => {
        it('should preSign the hash', async () => {
            const senderAddress = takerAddress;
            const hash = orderHashUtils.getOrderHashHex(signedOrder);
            const signerAddress = signedOrder.makerAddress;
            let isPreSigned = await contractWrappers.exchange.preSigned.callAsync(hash, signerAddress);
            expect(isPreSigned).to.be.false();
            await contractWrappers.exchange.preSign.awaitTransactionSuccessAsync(
                hash,
                signerAddress,
                signedOrder.signature,
                { from: senderAddress },
            );
            isPreSigned = await contractWrappers.exchange.preSigned.callAsync(hash, signerAddress);
            expect(isPreSigned).to.be.true();

            const preSignedSignature = '0x06';
            const isValidSignature = await contractWrappers.exchange.isValidSignature.callAsync(
                hash,
                signerAddress,
                preSignedSignature,
            );
            expect(isValidSignature).to.be.true();

            // Test our TS implementation of signature validation
            const isValidSignatureInTs = await signatureUtils.isValidSignatureAsync(
                provider,
                hash,
                preSignedSignature,
                signerAddress,
            );
            expect(isValidSignatureInTs).to.be.true();
        });
    });
    describe('#getVersionAsync', () => {
        it('should return version the hash', async () => {
<<<<<<< HEAD
            const version = await contractWrappers.exchange.getVersionAsync();
            const VERSION = '3.0.0';
=======
            const version = await contractWrappers.exchange.VERSION.callAsync();
            const VERSION = '2.0.0';
>>>>>>> 0ae2d8ba
            expect(version).to.be.equal(VERSION);
        });
    });
    describe('#subscribe', () => {
        const indexFilterValues = {};
        const takerTokenFillAmountInBaseUnits = new BigNumber(1);
        beforeEach(async () => {
            signedOrder = await fillScenarios.createFillableSignedOrderAsync(
                makerAssetData,
                takerAssetData,
                makerAddress,
                takerAddress,
                fillableAmount,
            );
        });
        afterEach(async () => {
            contractWrappers.exchange.unsubscribeAll();
        });
        // Hack: Mocha does not allow a test to be both async and have a `done` callback
        // Since we need to await the receipt of the event in the `subscribe` callback,
        // we do need both. A hack is to make the top-level a sync fn w/ a done callback and then
        // wrap the rest of the test in an async block
        // Source: https://github.com/mochajs/mocha/issues/2407
        it('Should receive the Fill event when an order is filled', (done: DoneCallback) => {
            (async () => {
                const callback = callbackErrorReporter.reportNodeCallbackErrors(done)(
                    (logEvent: DecodedLogEvent<ExchangeFillEventArgs>) => {
                        expect(logEvent.log.event).to.be.equal(ExchangeEvents.Fill);
                    },
                );
                contractWrappers.exchange.subscribe(ExchangeEvents.Fill, indexFilterValues, callback);
                await contractWrappers.exchange.fillOrder.awaitTransactionSuccessAsync(
                    signedOrder,
                    takerTokenFillAmountInBaseUnits,
                    signedOrder.signature,
                    { from: takerAddress },
                );
            })().catch(done);
        });
        it('Should receive the LogCancel event when an order is cancelled', (done: DoneCallback) => {
            (async () => {
                const callback = callbackErrorReporter.reportNodeCallbackErrors(done)(
                    (logEvent: DecodedLogEvent<ExchangeCancelEventArgs>) => {
                        expect(logEvent.log.event).to.be.equal(ExchangeEvents.Cancel);
                    },
                );
                contractWrappers.exchange.subscribe(ExchangeEvents.Cancel, indexFilterValues, callback);
                await contractWrappers.exchange.cancelOrder.awaitTransactionSuccessAsync(signedOrder, {
                    from: makerAddress,
                });
            })().catch(done);
        });
        it('Outstanding subscriptions are cancelled when contractWrappers.unsubscribeAll called', (done: DoneCallback) => {
            (async () => {
                const callbackNeverToBeCalled = callbackErrorReporter.reportNodeCallbackErrors(done)(
                    (logEvent: DecodedLogEvent<ExchangeFillEventArgs>) => {
                        done(new Error('Expected this subscription to have been cancelled'));
                    },
                );
                contractWrappers.exchange.subscribe(ExchangeEvents.Fill, indexFilterValues, callbackNeverToBeCalled);

                contractWrappers.unsubscribeAll();

                const callback = callbackErrorReporter.reportNodeCallbackErrors(done)(
                    (logEvent: DecodedLogEvent<ExchangeFillEventArgs>) => {
                        expect(logEvent.log.event).to.be.equal(ExchangeEvents.Fill);
                    },
                );
                contractWrappers.exchange.subscribe(ExchangeEvents.Fill, indexFilterValues, callback);
                await contractWrappers.exchange.fillOrder.awaitTransactionSuccessAsync(
                    signedOrder,
                    takerTokenFillAmountInBaseUnits,
                    signedOrder.signature,
                    { from: takerAddress },
                );
            })().catch(done);
        });
        it('Should cancel subscription when unsubscribe called', (done: DoneCallback) => {
            (async () => {
                const callbackNeverToBeCalled = callbackErrorReporter.reportNodeCallbackErrors(done)(
                    (_logEvent: DecodedLogEvent<ExchangeFillEventArgs>) => {
                        done(new Error('Expected this subscription to have been cancelled'));
                    },
                );
                const subscriptionToken = contractWrappers.exchange.subscribe(
                    ExchangeEvents.Fill,
                    indexFilterValues,
                    callbackNeverToBeCalled,
                );
                contractWrappers.exchange.unsubscribe(subscriptionToken);
                await contractWrappers.exchange.fillOrder.awaitTransactionSuccessAsync(
                    signedOrder,
                    takerTokenFillAmountInBaseUnits,
                    signedOrder.signature,
                    { from: takerAddress },
                );
                done();
            })().catch(done);
        });
    });
    describe('#getLogsAsync', () => {
        const blockRange = {
            fromBlock: 0,
            toBlock: BlockParamLiteral.Latest,
        };
        it('should get logs with decoded args emitted by Fill', async () => {
            await contractWrappers.exchange.fillOrder.awaitTransactionSuccessAsync(
                signedOrder,
                takerTokenFillAmount,
                signedOrder.signature,
                { from: takerAddress },
            );
            const eventName = ExchangeEvents.Fill;
            const indexFilterValues = {};
            const logs = await contractWrappers.exchange.getLogsAsync(eventName, blockRange, indexFilterValues);
            expect(logs).to.have.length(1);
            expect(logs[0].event).to.be.equal(eventName);
        });
        it('should only get the logs with the correct event name', async () => {
            await contractWrappers.exchange.fillOrder.awaitTransactionSuccessAsync(
                signedOrder,
                takerTokenFillAmount,
                signedOrder.signature,
                { from: takerAddress },
            );
            const differentEventName = ExchangeEvents.Cancel;
            const indexFilterValues = {};
            const logs = await contractWrappers.exchange.getLogsAsync(
                differentEventName,
                blockRange,
                indexFilterValues,
            );
            expect(logs).to.have.length(0);
        });
        it('should only get the logs with the correct indexed fields', async () => {
            await contractWrappers.exchange.fillOrder.awaitTransactionSuccessAsync(
                signedOrder,
                takerTokenFillAmount,
                signedOrder.signature,
                { from: takerAddress },
            );
            const signedOrderWithAnotherMakerAddress = await fillScenarios.createFillableSignedOrderAsync(
                makerAssetData,
                takerAssetData,
                anotherMakerAddress,
                takerAddress,
                fillableAmount,
            );
            await contractWrappers.exchange.fillOrder.awaitTransactionSuccessAsync(
                signedOrderWithAnotherMakerAddress,
                takerTokenFillAmount,
                signedOrderWithAnotherMakerAddress.signature,
                { from: takerAddress },
            );
            const eventName = ExchangeEvents.Fill;
            const indexFilterValues = {
                makerAddress: anotherMakerAddress,
            };
            const logs = await contractWrappers.exchange.getLogsAsync<ExchangeFillEventArgs>(
                eventName,
                blockRange,
                indexFilterValues,
            );
            expect(logs).to.have.length(1);
            const args = logs[0].args;
            expect(args.makerAddress).to.be.equal(anotherMakerAddress);
        });
    });
}); // tslint:disable:max-file-line-count<|MERGE_RESOLUTION|>--- conflicted
+++ resolved
@@ -377,13 +377,8 @@
     });
     describe('#getVersionAsync', () => {
         it('should return version the hash', async () => {
-<<<<<<< HEAD
             const version = await contractWrappers.exchange.getVersionAsync();
             const VERSION = '3.0.0';
-=======
-            const version = await contractWrappers.exchange.VERSION.callAsync();
-            const VERSION = '2.0.0';
->>>>>>> 0ae2d8ba
             expect(version).to.be.equal(VERSION);
         });
     });
